default_parsers = [
    'timestamp',
    'relative-time',
    'custom-formats',
    'absolute-time',
    'base-formats',
]

settings = {
    'PREFER_DATES_FROM': 'current_period',
    'PREFER_DAY_OF_MONTH': 'current',
    'SKIP_TOKENS': ["t"],
    'SKIP_TOKENS_PARSER': ["t", "year", "hour", "minute"],
    'TIMEZONE': 'local',
    'TO_TIMEZONE': False,
    'RETURN_AS_TIMEZONE_AWARE': 'default',
    'NORMALIZE': True,
    'RELATIVE_BASE': False,
    'DATE_ORDER': 'MDY',
    'PREFER_LOCALE_DATE_ORDER': True,
    'FUZZY': False,
    'STRICT_PARSING': False,
<<<<<<< HEAD
    'REQUIRE_PARTS': None,
=======
    'RETURN_TIME_AS_PERIOD': False,
    'PARSERS': default_parsers,
>>>>>>> b5167e8b
}<|MERGE_RESOLUTION|>--- conflicted
+++ resolved
@@ -20,10 +20,7 @@
     'PREFER_LOCALE_DATE_ORDER': True,
     'FUZZY': False,
     'STRICT_PARSING': False,
-<<<<<<< HEAD
-    'REQUIRE_PARTS': None,
-=======
     'RETURN_TIME_AS_PERIOD': False,
     'PARSERS': default_parsers,
->>>>>>> b5167e8b
+    'REQUIRE_PARTS': [],
 }