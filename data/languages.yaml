--- conflicted
+++ resolved
@@ -1,1738 +1,6 @@
 base:
     skip: [" ", ".", ",", ";", "-", "/", "'", "|", "@", "[", "]", "，"]
 
-<<<<<<< HEAD
-
-en:
-    name: English
-
-    skip: ["at", "on", "and", "ad", "m", "t", "of", "st", "nd", "rd", "th", "about", "the"]
-    pertain: ["of"]
-
-    monday:
-        - Mon
-        - Monday
-    tuesday:
-        - Tue
-        - Tuesday
-    wednesday:
-        - Wed
-        - Wednesday
-    thursday:
-        - Thu
-        - Thursday
-    friday:
-        - Fri
-        - Friday
-    saturday:
-        - Sat
-        - Saturday
-    sunday:
-        - Sun
-        - Sunday
-
-    january:
-        - Jan
-        - January
-    february:
-        - Feb
-        - February
-    march:
-        - Mar
-        - March
-    april:
-        - Apr
-        - April
-    may:
-        - May
-    june:
-        - Jun
-        - June
-    july:
-        - Jul
-        - July
-    august:
-        - Aug
-        - August
-    september:
-        - Sep
-        - Sept
-        - September
-    october:
-        - Oct
-        - October
-    november:
-        - Nov
-        - November
-    december:
-        - Dec
-        - December
-
-    year:
-        - year
-        - years
-    month:
-        - month
-        - months
-    week:
-        - week
-        - weeks
-    day:
-        - day
-        - days
-    hour:
-        - h
-        - hour
-        - hours
-    minute:
-        - m
-        - minute
-        - minutes
-    second:
-        - s
-        - second
-        - seconds
-
-    ago:
-        - ago
-
-    simplifications:
-        - day before yesterday: 2 days
-        - yesterday: 1 day
-        - today: 0 days
-        - last (week|month|year): 1 \1
-        - an: 1
-        - a: 1
-        - one: 1
-        - (\d+)\s*hr(s?): \1 hour\2
-        - (\d+)\s*min(s?): \1 minute\2
-        - (\d+)\s*sec(s?): \1 second\2
-        - noon: '12:00'
-        - midnight: '00:00'
-        - (\d+)h(\d+)m?: \1:\2
-        - less then 1 minute ago: 45 seconds
-
-
-de:
-    name: German
-
-    skip: ["um", "uhr", "etwa", "und"]
-
-    monday:
-        - Montag
-    tuesday:
-        - Dienstag
-    wednesday:
-        - Mittwoch
-    thursday:
-        - Donnerstag
-    friday:
-        - Freitag
-    saturday:
-        - Samstag
-    sunday:
-        - Sonntag
-
-    january:
-        - Jan
-        - Januar
-    february:
-        - Feb
-        - Februar
-    march:
-        - März
-    april:
-        - Apr
-        - April
-    may:
-        - Mai
-    june:
-        - Juni
-    july:
-        - Juli
-    august:
-        - Aug
-        - August
-    september:
-        - Sept
-        - September
-    october:
-        - Okt
-        - Oktober
-    november:
-        - Nov
-        - November
-    december:
-        - Dez
-        - Dezember
-
-    year:
-        - Jahr
-        - Jahre
-    month:
-        - Monat
-        - Monate
-    week:
-        - Woche
-        - Wochen
-    day:
-        - Tag
-        - Tage
-    hour:
-        - Stunde
-        - Stunden
-        - Std.
-    minute:
-        - Minute
-        - Minuten
-        - Min
-    second:
-        - Sekunde
-        - Sekunden
-
-    ago:
-        - vor
-
-    simplifications:
-        - vorgestern: 2 Tage
-        - gestern: 1 Tag
-        - heute: 0 Tage
-        - einer: 1
-        - einem: 1
-        - vor (\d+)\s*h: vor \1 Stunden
-        - vor (\d+)\s*m: vor \1 Minuten
-        - vor (\d+)\s*s: vor \1 Sekunden
-
-
-fr:
-    name: French
-
-    skip: ["le", "environ", "et", "\xe0", "er"]
-
-    monday:
-        - Lundi
-    tuesday:
-        - Mardi
-    wednesday:
-        - Mercredi
-    thursday:
-        - Jeudi
-    friday:
-        - Vendredi
-    saturday:
-        - Samedi
-    sunday:
-        - Dimanche
-
-    january:
-        - Janvier
-        - Janv
-        - Jan
-    february:
-        - Février
-        - Févr
-        - Fév
-    march:
-        - Mars
-        - Mar
-    april:
-        - Avril
-        - Avr
-    may:
-        - Mai
-    june:
-        - Juin
-    july:
-        - Juillet
-        - Juil
-    august:
-        - Août
-        - Aoû
-    september:
-        - Septembre
-        - Sept
-        - Sep
-    october:
-        - Octobre
-        - Oct
-    november:
-        - Novembre
-        - Nov
-    december:
-        - Décembre
-        - Déc
-
-    year:
-        - an
-        - année
-        - années
-    month:
-        - mois
-    week:
-        - semaine
-        - semaines
-    day:
-        - jour
-        - jours
-    hour:
-        - heure
-        - heures
-    minute:
-        - min
-        - minute
-        - minutes
-    second:
-        - seconde
-        - secondes
-
-    ago:
-        - il ya
-        - il y a
-
-    simplifications:
-        - avant-hier: 2 jour
-        - hier: 1 jour
-        - aujourd'hui: 0 jours
-        - un: 1
-        - une: 1
-        - (\d+)\sh\s(\d+)\smin: \1h\2m
-        - (\d+)h(\d+)m?: \1:\2
-
-
-es:
-    name: Spanish
-
-    skip: ["de", "del", "cerca", "y", "a las"]
-    pertain: ["de", "del"]
-
-    monday:
-        - Lunes
-    tuesday:
-        - Martes
-    wednesday:
-        - Miércoles
-    thursday:
-        - Jueves
-    friday:
-        - Viernes
-    saturday:
-        - Sábado
-    sunday:
-        - Domingo
-
-    january:
-        - Enero
-        - Ene
-    february:
-        - Febrero
-        - Feb
-    march:
-        - Marzo
-        - Mar
-    april:
-        - Abril
-        - Abr
-    may:
-        - Mayo
-        - May
-    june:
-        - Junio
-        - Jun
-    july:
-        - Julio
-        - Jul
-    august:
-        - Agosto
-        - Ago
-    september:
-        - Septiembre
-        - Setiembre
-        - Sep
-        - Set
-    october:
-        - Octubre
-        - Oct
-    november:
-        - Noviembre
-        - Nov
-    december:
-        - Diciembre
-        - Dic
-
-    year:
-        - año
-        - años
-    month:
-        - mes
-        - meses
-    week:
-        - semana
-        - semanas
-    day:
-        - día
-        - días
-    hour:
-        - hora
-        - horas
-    minute:
-        - minuto
-        - minutos
-    second:
-        - segundo
-        - segundos
-
-    ago:
-        - hace
-
-    simplifications:
-        - anteayer: 2 día
-        - ayer: 1 día
-        - hoy: 0 día
-        - un: 1
-        - una: 1
-
-
-it:
-    name: Italian
-
-    skip: ["circa", "e"]
-
-    monday:
-        - Lunedi
-    tuesday:
-        - Martedì
-    wednesday:
-        - Mercoledì
-    thursday:
-        - Giovedi
-    friday:
-        - Venerdì
-    saturday:
-        - Sabato
-    sunday:
-        - Domenica
-
-    january:
-        - Gennaio
-        - Gen
-    february:
-        - Febbraio
-        - Feb
-    march:
-        - Marzo
-        - Mar
-    april:
-        - Aprile
-        - Apr
-    may:
-        - Maggio
-        - Mag
-    june:
-        - Giugno
-        - Giu
-    july:
-        - Luglio
-        - Lug
-    august:
-        - Agosto
-        - Ago
-    september:
-        - Settembre
-        - Set
-    october:
-        - Ottobre
-        - Ott
-    november:
-        - Novembre
-        - Nov
-    december:
-        - Dicembre
-        - Dic
-
-    year:
-        - anno
-        - anni
-    month:
-        - mese
-        - mesi
-    week:
-        - settimana
-        - settimane
-    day:
-        - giorno
-        - giorni
-    hour:
-        - ora
-        - ore
-    minute:
-        - minuto
-        - minuti
-    second:
-        - secondo
-        - secondi
-
-    ago:
-        - fa
-
-    simplifications:
-        - altro ieri: 2 giorni
-        - ieri: 1 giorno
-        - oggi: 0 giorni
-
-
-pt:
-    name: Portuguese
-
-    skip: ["de", "cerca", "e", "às"]
-    pertain: ["de"]
-
-    monday:
-        - Segunda-feira
-        - Segunda
-    tuesday:
-        - Terça-feira
-        - Terça
-    wednesday:
-        - Quarta-feira
-        - Quarta
-    thursday:
-        - Quinta-feira
-        - Quinta
-    friday:
-        - Sexta-feira
-        - Sexta
-    saturday:
-        - Sábado
-    sunday:
-        - Domingo
-
-    january:
-        - Janeiro
-        - Jan
-    february:
-        - Fevereiro
-        - Fev
-    march:
-        - Março
-        - Mar
-    april:
-        - Abril
-        - Abr
-    may:
-        - Maio
-        - Mai
-    june:
-        - Junho
-        - Jun
-    july:
-        - Julho
-        - Jul
-    august:
-        - Agosto
-        - Ago
-    september:
-        - Septembro
-        - Setembro
-        - Set
-    october:
-        - Outubro
-        - Out
-    november:
-        - Novembro
-        - Nov
-    december:
-        - Dezembro
-        - Dez
-
-    year:
-        - ano
-        - anos
-    month:
-        - mês
-        - meses
-    week:
-        - semana
-        - semanas
-    day:
-        - dia
-        - dias
-    hour:
-        - hora
-        - horas
-    minute:
-        - minuto
-        - minutos
-        - min
-    second:
-        - segunda
-        - segundos
-
-    ago:
-        - atrás
-        - há
-
-    simplifications:
-        - anteontem: 2 dias
-        - ontem: 1 dia
-        - hoje: 0 dias
-        - um: 1
-        - uma: 1
-        - alguns segundos: 44 segundos
-
-
-ru:
-    name: Russian
-
-    skip: ["около", "в", "и"]
-
-    monday:
-        - Понедельник
-        - Пн
-    tuesday:
-        - Вторник
-        - Вт
-    wednesday:
-        - Среда
-        - Ср
-    thursday:
-        - Четверг
-        - Чт
-    friday:
-        - Пятница
-        - Пт
-    saturday:
-        - Суббота
-        - Сб
-    sunday:
-        - Воскресение
-        - Вс
-
-    january:
-        - Января
-    february:
-        - Февраля
-    march:
-        - Марта
-    april:
-        - Апреля
-    may:
-        - Мая
-    june:
-        - Июня
-    july:
-        - Июля
-    august:
-        - Августа
-    september:
-        - Сентября
-    october:
-        - Октября
-    november:
-        - Ноября
-    december:
-        - Декабря
-
-    year:
-        - год
-        - года
-        - лет
-        - г.
-    month:
-        - месяц
-        - месяца
-        - месяцев
-    week:
-        - неделя
-        - недели
-        - недель
-        - неделю
-    day:
-        - день
-        - дня
-        - дней
-    hour:
-        - час
-        - часа
-        - часов
-    minute:
-        - минута
-        - минуты
-        - минут
-        - минуту
-    second:
-        - секунда
-        - секунды
-        - секунд
-        - секунду
-
-    ago:
-        - назад
-
-    simplifications:
-        - вчера: 1 день
-        - сегодня: 0 дней
-        - ч: час
-        - мин: минуту
-        - сек: секунду
-        - ^час: 1 час
-        - ^минуту: 1 минуту
-        - ^секунду: 1 секунду
-        - несколько секунд: 44 секунды
-
-
-uk:
-    name: Ukrainian
-
-    skip: ["близько", "о", "об", "і"]
-
-    monday:
-        - понеділок
-        - пн
-        - пон
-    tuesday:
-        - вівторок
-        - вт
-        - вів
-    wednesday:
-        - середа
-        - ср
-        - сер
-    thursday:
-        - четвер
-        - чт
-        - чет
-    friday:
-        - п'ятниця
-        - пт
-    saturday:
-        - субота
-        - сб
-        - суб
-    sunday:
-        - неділя
-        - нд
-        - нед
-
-    january:
-        - січня
-    february:
-        - лютого
-    march:
-        - березня
-    april:
-        - квітня
-    may:
-        - травня
-    june:
-        - червня
-    july:
-        - липня
-    august:
-        - серпня
-    september:
-        - вересня
-    october:
-        - жовтня
-    november:
-        - листопада
-    december:
-        - грудня
-
-    year:
-        - рік
-        - роки
-        - років
-        - р.
-    month:
-        - місяць
-        - місяці
-        - місяців
-    week:
-        - тиждень
-        - тижні
-        - тижнів
-    day:
-        - день
-        - дні
-        - днів
-    hour:
-        - година
-        - години
-        - годин
-    minute:
-        - хвилина
-        - хвилини
-        - хвилин
-        - хвилину
-    second:
-        - секунда
-        - секунди
-        - секунд
-        - секунду
-
-    ago:
-        - тому
-        - назад # workaround for incorrect translations from Russian
-
-    simplifications:
-        - вчора: 1 день
-        - учора: 1 день
-        - сьогодні: 0 днів
-        - г: година
-        - хв: хвилину
-        - сек: секунду
-        - ^година: 1 година
-        - ^годину: 1 годину
-        - ^хвилину: 1 хвилину
-        - ^секунду: 1 секунду
-        - кілька секунд: 44 секунди
-        - кілька хвилин: 2 хвилини
-        - опів на: 30 хвилин
-        - за чверть: 15 хвилин
-
-
-tr:
-    name: Turkish
-    skip: ["yaklaşık", "ve"]
-
-    monday:
-        - Pazartesi
-    tuesday:
-        - Salı
-    wednesday:
-        - Çarşamba
-    thursday:
-        - Perşembe
-    friday:
-        - Cuma
-    saturday:
-        - Cumartesi
-    sunday:
-        - Pazar
-
-    january:
-        - Ocak
-    february:
-        - Şubat
-    march:
-        - Mart
-    april:
-        - Nisan
-    may:
-        - Mayıs
-    june:
-        - Haziran
-    july:
-        - Temmuz
-    august:
-        - Ağustos
-    september:
-        - Eylül
-    october:
-        - Ekim
-    november:
-        - Kasım
-    december:
-        - Aralık
-
-    year:
-        - yıl
-    month:
-        - ay
-    week:
-        - hafta
-    day:
-        - gün
-    hour:
-        - saat
-    minute:
-        - dakika
-    second:
-        - saniye
-
-    ago:
-        - önce
-
-    simplifications:
-        - dün: 1 gün
-        - bugün: 0 gün
-
-
-cz:
-    name: Czech
-
-    skip: ["přibližně", "v"]
-
-    monday:
-        - Pondělí
-        - Pon
-    tuesday:
-        - Úterý
-        - Úte
-    wednesday:
-        - Středa
-        - Stř
-    thursday:
-        - Čtvrtek
-        - Čtv
-    friday:
-        - Pátek
-        - Pát
-    saturday:
-        - Sobota
-        - Sob
-    sunday:
-        - Neděle
-        - Ned
-
-    january:
-        - Leden
-        - Led
-    february:
-        - Únor
-        - Úno
-    march:
-        - Březen
-        - Bře
-    april:
-        - Duben
-        - Dub
-    may:
-        - Květen
-        - Kvě
-    june:
-        - Červen
-        - Čer
-    july:
-        - Červenec
-        - Črc
-    august:
-        - Srpen
-        - Srp
-    september:
-        - Září
-        - Zář
-    october:
-        - Říjen
-        - Říj
-    november:
-        - Listopad
-        - Lis
-    december:
-        - Prosinec
-        - Pro
-
-    year:
-        - rok
-        - roků
-    month:
-        - měsíc
-        - měsíců
-        - měsíce
-    week:
-        - týden
-        - týdnů
-    day:
-        - den
-        - dnů
-        - dny
-    hour:
-        - hodina
-        - hodin
-        - hodiny
-        - hodinami
-    minute:
-        - minuta
-        - minut
-    second:
-        - sekunda
-        - sekundy
-
-    ago:
-        - před
-
-    simplifications:
-        - dnes: 0 den
-        - včera: 1 den
-        - předevčírem: 2 den
-
-
-cn:
-    name: Chinese
-    no_word_spacing: True
-
-    skip: ["约"]
-
-    monday:
-        - 星期一
-    tuesday:
-        - 星期二
-    wednesday:
-        - 星期三
-    thursday:
-        - 星期四
-    friday:
-        - 星期五
-    saturday:
-        - 星期六
-    sunday:
-        - 星期天
-
-    january:
-        - 一月
-    february:
-        - 二月
-    march:
-        - 三月
-    april:
-        - 四月
-    may:
-        - 五月
-    june:
-        - 六月
-    july:
-        - 七月
-    august:
-        - 八月
-    september:
-        - 九月
-    october:
-        - 十月
-    november:
-        - 十一月
-    december:
-        - 十二月
-
-    year:
-        - 年
-    month:
-        - 月
-        - 个月
-    week:
-        - 周
-        - 星期
-    day:
-        - 天
-    hour:
-        - 小时
-        - 時
-        - 时
-    minute:
-        - 分
-        - 分钟
-    second:
-        - 秒
-
-    ago:
-        - 前
-
-    simplifications:
-        - 昨天: 1天
-        - 前天: 2天
-        - 半小: 30分
-
-
-nl:
-    name: Dutch
-
-    skip: ["om"]
-
-    monday:
-        - Maandag
-        - Ma
-    tuesday:
-        - Dinsdag
-        - Di
-    wednesday:
-        - Woensdag
-        - Wo
-    thursday:
-        - Donderdag
-        - Do
-    friday:
-        - Vrijdag
-        - Vr
-    saturday:
-        - Zaterdag
-        - Za
-    sunday:
-        - Zondag
-        - Zo
-
-    january:
-        - Januari
-        - Jan
-    february:
-        - Februari
-        - Feb
-    march:
-        - Maart
-        - Mrt
-    april:
-        - April
-        - Apr
-    may:
-        - Mei
-    june:
-        - Juni
-        - Jun
-    july:
-        - Juli
-        - Jul
-    august:
-        - Augustus
-        - Aug
-    september:
-        - September
-        - Sep
-    october:
-        - Oktober
-        - Okt
-    november:
-        - November
-        - Nov
-    december:
-        - December
-        - Dec
-
-    year:
-        - jaar
-    month:
-        - maand
-        - maanden
-    week:
-        - week
-        - weken
-    day:
-        - dag
-        - dagen
-    hour:
-        - uur
-    minute:
-        - minuut
-        - minuten
-    second:
-        - seconde
-        - seconden
-
-    ago:
-        - geleden
-
-    simplifications:
-        - gisteren: 1 dag
-
-
-ro:
-    name: Romanian
-
-    skip: ["la", "de"]
-
-    monday:
-        - Luni
-    tuesday:
-        - Marți
-    wednesday:
-        - Miercuri
-    thursday:
-        - Joi
-    friday:
-        - Vineri
-    saturday:
-        - Sâmbătă
-    sunday:
-        - Duminică
-
-    january:
-        - Ianuarie
-        - Ian
-    february:
-        - Februarie
-        - Feb
-    march:
-        - Martie
-        - Mar
-    april:
-        - Aprilie
-        - Apr
-    may:
-        - Mai
-    june:
-        - Iunie
-    july:
-        - Iulie
-    august:
-        - August
-        - Aug
-    september:
-        - Septembrie
-        - Sept
-    october:
-        - Octombrie
-        - Oct
-    november:
-        - Noiembrie
-        - Noiem
-    december:
-        - Decembrie
-        - Dec
-
-    year:
-        - ani
-    month:
-        - luna
-        - luni
-    week:
-        - săptămâni
-    day:
-        - zi
-        - zile
-    hour:
-        - oră
-        - ore
-    minute:
-        - minute
-    second:
-        - secundă
-        - secunde
-
-    ago:
-        - în urmă
-
-    simplifications:
-        - ieri: 1 zi
-
-
-ar:
-    name: Arabic
-
-    skip: ['الساعة', 'مساءً', 'في']
-
-    monday:
-        - الإثنين
-    tuesday:
-        - الثلاثاء
-    wednesday:
-        - الأربعاء
-    thursday:
-        - الخميس
-    friday:
-        - الجمعة
-    saturday:
-        - السبت
-    sunday:
-        - الأحد
-
-    january:
-        - يناير
-    february:
-        - فبراير
-    march:
-        - مارس
-    april:
-        - أبريل
-    may:
-        - مايو
-    june:
-        - يونيو
-    july:
-        - يوليو
-    august:
-        - أغسطس
-    september:
-        - سبتمبر
-    october:
-        - أكتوبر
-    november:
-        - نوفمبر
-    december:
-        - ديسمبر
-
-    year:
-        - عام
-        - سنة
-    month:
-        - شهر
-    week:
-        - أسبوع
-    day:
-        - يوم
-        - أيام
-    hour:
-        - ساعة
-        - ساعات
-    minute:
-        - دقيقة
-        - دقائق
-    second:
-        - ثانية
-
-    ago:
-        - منذ
-
-    simplifications:
-        - اليوم: 0 يوم
-        - الأمس : 1 يوم
-        - يومين: 2 يوم
-        - أمس : 1 يوم
-        - ساعتين: 2 ساعات
-        - صباحاً: am
-        - ساعة واحدة: 1 ساعة
-        - مساءً: pm
-
-
-th:
-    name: Thai
-
-    skip: ['เวลา', 'น.', 'เมื่อ ']
-
-    monday:
-        - จันทร์
-        - วันจันทร์
-    tuesday:
-        - อังคาร
-        - วันอังคาร
-    wednesday:
-        - พุธ
-        - วันพุธ
-    thursday:
-        - พฤหัสบดี
-        - พฤหัส
-        - วันพฤหัสบดี
-    friday:
-        - ศุกร์
-        - วันศุกร์
-    saturday:
-        - เสาร์
-        - วันเสาร์
-    sunday:
-        - อาทิตย์
-        - วันอาทิตย์
-
-    january:
-        - มกราคม
-        - เดือนมกราคม
-        - มกรา
-        - ม.ค.
-    february:
-        - กุมภาพันธ์
-        - ก.พ.
-        - เดือนกุมภาพันธ์
-        - กุมภา
-    march:
-        - มีนาคม
-        - เดือนมีนาคม
-        - มี.ค.
-        - มีนา
-    april:
-        - เมษายน
-        - เมษา
-        - เดือนเมษายน
-        - เม.ย.
-    may:
-        - พฤษภาคม
-        - เดือนพฤษภาคม
-        - พ.ค.
-        - พฤษภา
-    june:
-        - มิถุนายน
-        - เดือนมิถุนายน
-        - มิ.ย.
-        - มิถุนา
-    july:
-        - กรกฎาคม
-        - ก.ค.
-        - เดือนกรกฏาคม
-        - กรกฎา
-    august:
-        - สิงหาคม
-        - ส.ค.
-        - สิงหา
-        - เดือนสิงหาคม
-    september:
-        - กันยายน
-        - ก.ย.
-        - กันยา
-        - เดือนกันยายน
-    october:
-        - ตุลาคม
-        - เดือนตุลาคม
-        - ต.ค.
-        - ตุลา
-    november:
-        - พฤศจิกายน
-        - เดือนพฤศจิกายน
-        - พ.ย.
-        - พฤศจิ
-    december:
-        - ธันวาคม
-        - เดือนธันวาคม
-        - ธ.ค.
-        - ธันวา
-
-    year:
-        - ปี
-    month:
-        - เดือน
-    week:
-        - สัปดาห์
-    day:
-        - วัน
-    hour:
-        - ชั่วโมง
-        - ชม
-    minute:
-        - นาที
-    second:
-        - วินาที
-
-    ago:
-        - แต่ก่อน
-        - มาแล้ว
-        - ก่อน
-
-    simplifications:
-        - วันนี้: 0 วัน
-        - เมื่อวานนี้: 1 วัน
-        - 1 วันที่แล้ว: 1 วัน
-        - เมื่อวานซืน: 2 วัน
-        - 2 วันที่แล้ว: 2 วัน
-        - เมื่อสักครู่นี้: 0 วินาที
-
-pl:
-    name: Polish
-
-    skip: ['r.', 'roku', 'w', 'o']
-
-    monday:
-        - Poniedziałek
-        - Poniedzialek
-        - Pon
-        - Pn
-    tuesday:
-        - Wtorek
-        - Wt
-        - Wto
-    wednesday:
-        - Środa
-        - Sroda
-        - Śro
-        - Sro
-        - Śr
-        - Sr
-    thursday:
-        - Czwartek
-        - Czw
-        - Cz
-    friday:
-        - Piątek
-        - Piatek
-        - Pią
-        - Pia
-        - Pi
-        - Pt
-    saturday:
-        - Sobota
-        - Sob
-        - So
-        - Sb
-    sunday:
-        - Niedziela
-        - Nie
-        - Ni
-        - Nd
-
-    january:
-        - Styczeń
-        - Styczen
-        - Stycznia
-        - Sty
-    february:
-        - Luty
-        - Lutego
-        - Lut
-    march:
-        - Marzec
-        - Marca
-        - Mar
-    april:
-        - Kwiecień
-        - Kwiecien
-        - Kwietnia
-        - Kwi
-    may:
-        - Maj
-        - Maja
-    june:
-        - Czerwiec
-        - Czerwca
-        - Cze
-    july:
-        - Lipiec
-        - Lipca
-        - Lip
-    august:
-        - Sierpień
-        - Sierpien
-        - Sierpnia
-        - Sie
-    september:
-        - Wrzesień
-        - Wrzesien
-        - Września
-        - Wrzesnia
-        - Wrz
-    october:
-        - Październik
-        - Pazdziernik
-        - Października
-        - Pazdziernika
-        - Paź
-        - Paz
-    november:
-        - Listopad
-        - Listopada
-        - Lis
-    december:
-        - Grudzień
-        - Grudzien
-        - Grudnia
-        - Gru
-
-    year:
-        - rok
-        - lata
-        - lat
-    month:
-        - miesiąc
-        - miesiac
-        - miesięcy
-        - miesiąca
-    week:
-        - tydzień
-        - tydzien
-        - tygodni
-        - tygodnie
-    day:
-        - dzień
-        - dzien
-        - dnia
-        - dniu
-    hour:
-        - godzina
-        - godz.
-    minute:
-        - minuta
-        - min
-    second:
-        - drugi
-
-    ago:
-        - temu
-
-    simplifications:
-        - dziś: 0 dnia
-        - dzisiaj: 0 dnia
-        - onegdaj: 2 dnia
-        - przedwczoraj: 2 dnia
-        - wczoraj: 1 dnia
-
-fa:
-    name: Persian
-
-    monday:
-        - دوشنبه
-        - د.
-    tuesday:
-        - سهشنبه
-        - سه‌شنبه
-        - س.
-    wednesday:
-        - چهار شنبه
-        - چهارشنبه
-        - چ.
-    thursday:
-        - پنج شنبه
-        - پ.
-    friday:
-        - جمعه
-        - ج.
-    saturday:
-        - شنبه
-        - روز شنبه
-        - دو شنبه
-        - د.
-    sunday:
-        - یکشنبه
-        - ی.
-
-    january:
-        - ژانویه
-        - جنوری
-    february:
-        - فوریه
-        - فبروری
-    march:
-        - مارس
-        - مارچ
-    april:
-        - آوریل
-        - اپریل
-    may:
-        - مه
-        - می
-    june:
-        - ژوئن
-        - جون
-    july:
-        - جولای
-        - ژوئیه
-    august:
-        - اوت
-        - آگست
-    september:
-        - سپتامبر
-        - سپتمبر
-    october:
-        - اکتبر
-        - اکتوبر
-    november:
-        - نوامبر
-        - نومبر
-    december:
-        - دسامبر
-        - دسمبر
-        - دسامبر
-
-    year:
-        - سال
-    month:
-        - ماه
-    week:
-        - هفته
-    day:
-        - روز
-    hour:
-        - ساعت
-    minute:
-        - دقیقه
-    second:
-        - دوم
-
-    ago:
-        - پیش
-
-    simplifications:
-        - ۰: 0
-        - ۱: 1
-        - ۲: 2
-        - ۳: 3
-        - ۴: 4
-        - ۵: 5
-        - ۶: 6
-        - ۷: 7
-        - ۸: 8
-        - ۹: 9
-        - دیروز: 1 روز
-        - امروز: 0 روز
-
-vi:
-    name: Vietnamese
-    pertain: ['lúc']
-
-    monday:
-        - Thứ hai
-    tuesday:
-        - Thứ ba
-    wednesday:
-        - Thứ tư
-    thursday:
-        - Thứ năm
-    friday:
-        - Thứ sáu
-    saturday:
-        - Thứ bảy
-    sunday:
-        - Chủ nhật
-
-    january:
-        - Tháng một
-    february:
-        - Tháng hai
-    march:
-        - Tháng ba
-    april:
-        - Tháng tư
-    may:
-        - Tháng năm
-    june:
-        - Tháng sáu
-    july:
-        - Tháng bảy
-    august:
-        - Tháng tám
-    september:
-        - Tháng chín
-    october:
-        - Tháng mười
-    november:
-        - Tháng mười một
-    december:
-        - Tháng mười hai
-
-    year:
-        - năm
-    month:
-        - thang
-    week:
-        - tuần
-        - tuần lể
-    day:
-        - ban ngày
-        - buổi
-        - ngày
-    hour:
-        - giờ
-        - giờ
-    minute:
-        - chút
-        - lát
-        - nguyên bản
-        - phút
-        - phút
-    second:
-        - giây đồng hồ
-        - hạng nhì
-
-    ago:
-        - cách đây
-        - trước đây
-        - trước
-        - trước
-
-    simplifications:
-        - Hôm qua: 1 buổi
-        - Hôm nay: 0 buổi
-        - Thg: Tháng
-        - (?:ngày|năm)\s(\d+): \1
-        - Tháng 1: january
-        - Tháng 2: february
-        - Tháng 3: march
-        - Tháng 4: april
-        - Tháng 5: may
-        - Tháng 6: june
-        - Tháng 7: july
-        - Tháng 8: august
-        - Tháng 9: september
-        - Tháng 10: october
-        - Tháng 11: november
-        - Tháng 12: december
-        - Thứ 2: monday
-        - Thứ 3: tuesday
-        - Thứ 4: wednesday
-        - Thứ 5: thursday
-        - Thứ 6: friday
-        - Thứ 7: saturday
-=======
 ar: !include languagefiles/ar.yaml
 be: !include languagefiles/be.yaml
 cs: !include languagefiles/cs.yaml
@@ -1756,5 +24,4 @@
 tr: !include languagefiles/tr.yaml
 uk: !include languagefiles/uk.yaml
 vi: !include languagefiles/vi.yaml
-zh: !include languagefiles/zh.yaml
->>>>>>> 7b05e647
+zh: !include languagefiles/zh.yaml