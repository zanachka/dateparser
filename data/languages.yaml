base:
    skip: [" ", ".", ",", ";", "-", "/", "'", "|", "@", "[", "]", "，"]


en:
    name: English

    skip: ["at", "on", "and", "ad", "m", "t", "of", "st", "nd", "rd", "th", "about", "the", "just"]
    pertain: ["of"]

    monday:
        - Mon
        - Monday
    tuesday:
        - Tue
        - Tuesday
    wednesday:
        - Wed
        - Wednesday
    thursday:
        - Thu
        - Thursday
    friday:
        - Fri
        - Friday
    saturday:
        - Sat
        - Saturday
    sunday:
        - Sun
        - Sunday

    january:
        - Jan
        - January
    february:
        - Feb
        - February
    march:
        - Mar
        - March
    april:
        - Apr
        - April
    may:
        - May
    june:
        - Jun
        - June
    july:
        - Jul
        - July
    august:
        - Aug
        - August
    september:
        - Sep
        - Sept
        - September
    october:
        - Oct
        - October
    november:
        - Nov
        - November
    december:
        - Dec
        - December

    year:
        - year
        - years
    month:
        - month
        - months
    week:
        - week
        - weeks
    day:
        - day
        - days
    hour:
        - h
        - hour
        - hours
    minute:
        - m
        - minute
        - minutes
    second:
        - s
        - second
        - seconds

    ago:
        - ago

    simplifications:
        - day before yesterday: 2 days
        - yesterday: 1 day
        - today: 0 days
        - last (week|month|year): 1 \1
        - an: 1
        - a: 1
        - one: 1
        - (\d+)\s*hr(s?): \1 hour\2
        - (\d+)\s*min(s?): \1 minute\2
        - (\d+)\s*sec(s?): \1 second\2
        - noon: '12:00'
        - midnight: '00:00'
        - (\d+)h(\d+)m?: \1:\2
        - less then 1 minute ago: 45 seconds
        - now: 0 second


de:
    name: German

    skip: ["um", "uhr", "etwa", "und"]

    monday:
        - Montag
    tuesday:
        - Dienstag
    wednesday:
        - Mittwoch
    thursday:
        - Donnerstag
    friday:
        - Freitag
    saturday:
        - Samstag
    sunday:
        - Sonntag

    january:
        - Jan
        - Januar
    february:
        - Feb
        - Februar
    march:
        - März
    april:
        - Apr
        - April
    may:
        - Mai
    june:
        - Juni
    july:
        - Juli
    august:
        - Aug
        - August
    september:
        - Sept
        - September
    october:
        - Okt
        - Oktober
    november:
        - Nov
        - November
    december:
        - Dez
        - Dezember

    year:
        - Jahr
        - Jahre
    month:
        - Monat
        - Monate
    week:
        - Woche
        - Wochen
    day:
        - Tag
        - Tage
    hour:
        - Stunde
        - Stunden
        - Std.
    minute:
        - Minute
        - Minuten
        - Min
    second:
        - Sekunde
        - Sekunden

    ago:
        - vor

    simplifications:
        - vorgestern: 2 Tage
        - gestern: 1 Tag
        - heute: 0 Tage
        - einer: 1
        - einem: 1
        - vor (\d+)\s*h: vor \1 Stunden
        - vor (\d+)\s*m: vor \1 Minuten
        - vor (\d+)\s*s: vor \1 Sekunden


fr:
    name: French

<<<<<<< HEAD
    skip: ["le", "environ", "et", "\xe0", "er", "moins de", "moins d'"]
=======
    skip: ["le", "environ", "et", "à", "er"]
>>>>>>> eeeef049

    monday:
        - Lundi
    tuesday:
        - Mardi
    wednesday:
        - Mercredi
    thursday:
        - Jeudi
    friday:
        - Vendredi
    saturday:
        - Samedi
    sunday:
        - Dimanche

    january:
        - Janvier
        - Janv
        - Jan
    february:
        - Février
        - Févr
        - Fév
    march:
        - Mars
        - Mar
    april:
        - Avril
        - Avr
    may:
        - Mai
    june:
        - Juin
    july:
        - Juillet
        - Juil
    august:
        - Août
        - Aoû
    september:
        - Septembre
        - Sept
        - Sep
    october:
        - Octobre
        - Oct
    november:
        - Novembre
        - Nov
    december:
        - Décembre
        - Déc

    year:
        - an
        - année
        - années
    month:
        - mois
    week:
        - semaine
        - semaines
    day:
        - jour
        - jours
    hour:
        - heure
        - heures
    minute:
        - min
        - minute
        - minutes
    second:
        - seconde
        - secondes

    ago:
        - il ya
        - il y a

    simplifications:
        - avant-hier: 2 jour
        - hier: 1 jour
        - aujourd'hui: 0 jours
        - un: 1
        - une: 1
        - (\d+)\sh\s(\d+)\smin: \1h\2m
        - (\d+)h(\d+)m?: \1:\2
        - (\d+)s: \1 secondes
        - (\d+)m: \1 minutes
        - (\d+)h: \1 heures


es:
    name: Spanish

    skip: ["de", "del", "cerca", "y", "a las", "en"]
    pertain: ["de", "del"]

    monday:
        - Lunes
    tuesday:
        - Martes
    wednesday:
        - Miércoles
    thursday:
        - Jueves
    friday:
        - Viernes
    saturday:
        - Sábado
    sunday:
        - Domingo

    january:
        - Enero
        - Ene
    february:
        - Febrero
        - Feb
    march:
        - Marzo
        - Mar
    april:
        - Abril
        - Abr
    may:
        - Mayo
        - May
    june:
        - Junio
        - Jun
    july:
        - Julio
        - Jul
    august:
        - Agosto
        - Ago
    september:
        - Septiembre
        - Setiembre
        - Sep
        - Set
    october:
        - Octubre
        - Oct
    november:
        - Noviembre
        - Nov
    december:
        - Diciembre
        - Dic

    year:
        - año
        - años
    month:
        - mes
        - meses
    week:
        - semana
        - semanas
    day:
        - día
        - días
    hour:
        - hora
        - horas
    minute:
        - minuto
        - minutos
    second:
        - segundo
        - segundos

    ago:
        - hace

    simplifications:
        - anteayer: 2 día
        - ayer: 1 día
        - hoy: 0 día
        - un: 1
        - una: 1


it:
    name: Italian

    skip: ["circa", "e"]

    monday:
        - Lunedi
    tuesday:
        - Martedì
    wednesday:
        - Mercoledì
    thursday:
        - Giovedi
    friday:
        - Venerdì
    saturday:
        - Sabato
    sunday:
        - Domenica

    january:
        - Gennaio
        - Gen
    february:
        - Febbraio
        - Feb
    march:
        - Marzo
        - Mar
    april:
        - Aprile
        - Apr
    may:
        - Maggio
        - Mag
    june:
        - Giugno
        - Giu
    july:
        - Luglio
        - Lug
    august:
        - Agosto
        - Ago
    september:
        - Settembre
        - Set
    october:
        - Ottobre
        - Ott
    november:
        - Novembre
        - Nov
    december:
        - Dicembre
        - Dic

    year:
        - anno
        - anni
    month:
        - mese
        - mesi
    week:
        - settimana
        - settimane
    day:
        - giorno
        - giorni
    hour:
        - ora
        - ore
    minute:
        - minuto
        - minuti
    second:
        - secondo
        - secondi

    ago:
        - fa

    simplifications:
        - altro ieri: 2 giorni
        - ieri: 1 giorno
        - oggi: 0 giorni


pt:
    name: Portuguese

    skip: ["de", "cerca", "e", "às"]
    pertain: ["de"]

    monday:
        - Segunda-feira
        - Segunda
    tuesday:
        - Terça-feira
        - Terça
    wednesday:
        - Quarta-feira
        - Quarta
    thursday:
        - Quinta-feira
        - Quinta
    friday:
        - Sexta-feira
        - Sexta
    saturday:
        - Sábado
    sunday:
        - Domingo

    january:
        - Janeiro
        - Jan
    february:
        - Fevereiro
        - Fev
    march:
        - Março
        - Mar
    april:
        - Abril
        - Abr
    may:
        - Maio
        - Mai
    june:
        - Junho
        - Jun
    july:
        - Julho
        - Jul
    august:
        - Agosto
        - Ago
    september:
        - Septembro
        - Setembro
        - Set
    october:
        - Outubro
        - Out
    november:
        - Novembro
        - Nov
    december:
        - Dezembro
        - Dez

    year:
        - ano
        - anos
    month:
        - mês
        - meses
    week:
        - semana
        - semanas
    day:
        - dia
        - dias
    hour:
        - hora
        - horas
    minute:
        - minuto
        - minutos
        - min
    second:
        - segunda
        - segundos

    ago:
        - atrás
        - há

    simplifications:
        - anteontem: 2 dias
        - ontem: 1 dia
        - hoje: 0 dias
        - um: 1
        - uma: 1
        - alguns segundos: 44 segundos


ru:
    name: Russian

    skip: ["около", "в", "и"]

    monday:
        - Понедельник
        - Пн
    tuesday:
        - Вторник
        - Вт
    wednesday:
        - Среда
        - Ср
    thursday:
        - Четверг
        - Чт
    friday:
        - Пятница
        - Пт
    saturday:
        - Суббота
        - Сб
    sunday:
        - Воскресение
        - Вс

    january:
        - Января
    february:
        - Февраля
    march:
        - Марта
    april:
        - Апреля
    may:
        - Мая
    june:
        - Июня
    july:
        - Июля
    august:
        - Августа
    september:
        - Сентября
    october:
        - Октября
    november:
        - Ноября
    december:
        - Декабря

    year:
        - год
        - года
        - лет
        - г.
    month:
        - месяц
        - месяца
        - месяцев
    week:
        - неделя
        - недели
        - недель
        - неделю
    day:
        - день
        - дня
        - дней
    hour:
        - час
        - часа
        - часов
    minute:
        - минута
        - минуты
        - минут
        - минуту
    second:
        - секунда
        - секунды
        - секунд
        - секунду

    ago:
        - назад

    simplifications:
        - вчера: 1 день
        - сегодня: 0 дней
        - ч: час
        - мин: минуту
        - сек: секунду
        - ^час: 1 час
        - ^минуту: 1 минуту
        - ^секунду: 1 секунду
        - несколько секунд: 44 секунды


uk:
    name: Ukrainian

    skip: ["близько", "о", "об", "і"]

    monday:
        - понеділок
        - пн
        - пон
    tuesday:
        - вівторок
        - вт
        - вів
    wednesday:
        - середа
        - ср
        - сер
    thursday:
        - четвер
        - чт
        - чет
    friday:
        - п'ятниця
        - пт
    saturday:
        - субота
        - сб
        - суб
    sunday:
        - неділя
        - нд
        - нед

    january:
        - січня
    february:
        - лютого
    march:
        - березня
    april:
        - квітня
    may:
        - травня
    june:
        - червня
    july:
        - липня
    august:
        - серпня
    september:
        - вересня
    october:
        - жовтня
    november:
        - листопада
    december:
        - грудня

    year:
        - рік
        - роки
        - років
        - р.
    month:
        - місяць
        - місяці
        - місяців
    week:
        - тиждень
        - тижні
        - тижнів
    day:
        - день
        - дні
        - днів
    hour:
        - година
        - години
        - годин
    minute:
        - хвилина
        - хвилини
        - хвилин
        - хвилину
    second:
        - секунда
        - секунди
        - секунд
        - секунду

    ago:
        - тому
        - назад # workaround for incorrect translations from Russian

    simplifications:
        - вчора: 1 день
        - учора: 1 день
        - сьогодні: 0 днів
        - г: година
        - хв: хвилину
        - сек: секунду
        - ^година: 1 година
        - ^годину: 1 годину
        - ^хвилину: 1 хвилину
        - ^секунду: 1 секунду
        - кілька секунд: 44 секунди
        - кілька хвилин: 2 хвилини
        - опів на: 30 хвилин
        - за чверть: 15 хвилин


tr:
    name: Turkish
    skip: ["yaklaşık", "ve"]

    monday:
        - Pazartesi
    tuesday:
        - Salı
    wednesday:
        - Çarşamba
    thursday:
        - Perşembe
    friday:
        - Cuma
    saturday:
        - Cumartesi
    sunday:
        - Pazar

    january:
        - Ocak
    february:
        - Şubat
    march:
        - Mart
    april:
        - Nisan
    may:
        - Mayıs
    june:
        - Haziran
    july:
        - Temmuz
    august:
        - Ağustos
    september:
        - Eylül
    october:
        - Ekim
    november:
        - Kasım
    december:
        - Aralık

    year:
        - yıl
    month:
        - ay
    week:
        - hafta
    day:
        - gün
    hour:
        - saat
    minute:
        - dakika
    second:
        - saniye

    ago:
        - önce

    simplifications:
        - dün: 1 gün
        - bugün: 0 gün


cz:
    name: Czech

    skip: ["přibližně", "v"]

    monday:
        - Pondělí
        - Pon
    tuesday:
        - Úterý
        - Úte
    wednesday:
        - Středa
        - Stř
    thursday:
        - Čtvrtek
        - Čtv
    friday:
        - Pátek
        - Pát
    saturday:
        - Sobota
        - Sob
    sunday:
        - Neděle
        - Ned

    january:
        - Leden
        - Led
    february:
        - Únor
        - Úno
    march:
        - Březen
        - Bře
    april:
        - Duben
        - Dub
    may:
        - Květen
        - Kvě
    june:
        - Červen
        - Čer
    july:
        - Červenec
        - Črc
    august:
        - Srpen
        - Srp
    september:
        - Září
        - Zář
    october:
        - Říjen
        - Říj
    november:
        - Listopad
        - Lis
    december:
        - Prosinec
        - Pro

    year:
        - rok
        - roků
    month:
        - měsíc
        - měsíců
        - měsíce
    week:
        - týden
        - týdnů
    day:
        - den
        - dnů
        - dny
    hour:
        - hodina
        - hodin
        - hodiny
        - hodinami
    minute:
        - minuta
        - minut
    second:
        - sekunda
        - sekundy

    ago:
        - před

    simplifications:
        - dnes: 0 den
        - včera: 1 den
        - předevčírem: 2 den


cn:
    name: Chinese
    no_word_spacing: True

    skip: ["约"]

    monday:
        - 星期一
    tuesday:
        - 星期二
    wednesday:
        - 星期三
    thursday:
        - 星期四
    friday:
        - 星期五
    saturday:
        - 星期六
    sunday:
        - 星期天

    january:
        - 一月
    february:
        - 二月
    march:
        - 三月
    april:
        - 四月
    may:
        - 五月
    june:
        - 六月
    july:
        - 七月
    august:
        - 八月
    september:
        - 九月
    october:
        - 十月
    november:
        - 十一月
    december:
        - 十二月

    year:
        - 年
    month:
        - 月
        - 个月
    week:
        - 周
        - 星期
    day:
        - 天
    hour:
        - 小时
    minute:
        - 分
        - 分钟
    second:
        - 秒

    ago:
        - 前

    simplifications:
        - 昨天: 1天
        - 前天: 2天


nl:
    name: Dutch

    skip: ["om"]

    monday:
        - Maandag
        - Ma
    tuesday:
        - Dinsdag
        - Di
    wednesday:
        - Woensdag
        - Wo
    thursday:
        - Donderdag
        - Do
    friday:
        - Vrijdag
        - Vr
    saturday:
        - Zaterdag
        - Za
    sunday:
        - Zondag
        - Zo

    january:
        - Januari
        - Jan
    february:
        - Februari
        - Feb
    march:
        - Maart
        - Mrt
    april:
        - April
        - Apr
    may:
        - Mei
    june:
        - Juni
        - Jun
    july:
        - Juli
        - Jul
    august:
        - Augustus
        - Aug
    september:
        - September
        - Sep
    october:
        - Oktober
        - Okt
    november:
        - November
        - Nov
    december:
        - December
        - Dec

    year:
        - jaar
    month:
        - maand
        - maanden
    week:
        - week
        - weken
    day:
        - dag
        - dagen
    hour:
        - uur
    minute:
        - minuut
        - minuten
    second:
        - seconde
        - seconden

    ago:
        - geleden

    simplifications:
        - gisteren: 1 dag


ro:
    name: Romanian

    skip: ["la", "de"]

    monday:
        - Luni
    tuesday:
        - Marți
    wednesday:
        - Miercuri
    thursday:
        - Joi
    friday:
        - Vineri
    saturday:
        - Sâmbătă
    sunday:
        - Duminică

    january:
        - Ianuarie
        - Ian
    february:
        - Februarie
        - Feb
    march:
        - Martie
        - Mar
    april:
        - Aprilie
        - Apr
    may:
        - Mai
    june:
        - Iunie
    july:
        - Iulie
    august:
        - August
        - Aug
    september:
        - Septembrie
        - Sept
    october:
        - Octombrie
        - Oct
    november:
        - Noiembrie
        - Noiem
    december:
        - Decembrie
        - Dec

    year:
        - ani
    month:
        - luna
        - luni
    week:
        - săptămâni
    day:
        - zi
        - zile
    hour:
        - oră
        - ore
    minute:
        - minute
    second:
        - secundă
        - secunde

    ago:
        - în urmă

    simplifications:
        - ieri: 1 zi


ar:
    name: Arabic

    skip: ['الساعة', 'مساءً', 'في']

    monday:
        - الإثنين
    tuesday:
        - الثلاثاء
    wednesday:
        - الأربعاء
    thursday:
        - الخميس
    friday:
        - الجمعة
    saturday:
        - السبت
    sunday:
        - الأحد

    january:
        - يناير
    february:
        - فبراير
    march:
        - مارس
    april:
        - أبريل
    may:
        - مايو
    june:
        - يونيو
    july:
        - يوليو
    august:
        - أغسطس
    september:
        - سبتمبر
    october:
        - أكتوبر
    november:
        - نوفمبر
    december:
        - ديسمبر

    year:
        - عام
        - سنة
    month:
        - شهر
    week:
        - أسبوع
    day:
        - يوم
        - أيام
    hour:
        - ساعة
        - ساعات
    minute:
        - دقيقة
        - دقائق
    second:
        - ثانية

    ago:
        - منذ

    simplifications:
        - اليوم: 0 يوم
        - الأمس : 1 يوم
        - يومين: 2 يوم
        - أمس : 1 يوم
        - ساعتين: 2 ساعات
        - صباحاً: am
        - ساعة واحدة: 1 ساعة
        - مساءً: pm


th:
    name: Thai

    skip: ['เวลา', 'น.', 'เมื่อ ']

    monday:
        - จันทร์
        - วันจันทร์
    tuesday:
        - อังคาร
        - วันอังคาร
    wednesday:
        - พุธ
        - วันพุธ
    thursday:
        - พฤหัสบดี
        - พฤหัส
        - วันพฤหัสบดี
    friday:
        - ศุกร์
        - วันศุกร์
    saturday:
        - เสาร์
        - วันเสาร์
    sunday:
        - อาทิตย์
        - วันอาทิตย์

    january:
        - มกราคม
        - เดือนมกราคม
        - มกรา
        - ม.ค.
    february:
        - กุมภาพันธ์
        - ก.พ.
        - เดือนกุมภาพันธ์
        - กุมภา
    march:
        - มีนาคม
        - เดือนมีนาคม
        - มี.ค.
        - มีนา
    april:
        - เมษายน
        - เมษา
        - เดือนเมษายน
        - เม.ย.
    may:
        - พฤษภาคม
        - เดือนพฤษภาคม
        - พ.ค.
        - พฤษภา
    june:
        - มิถุนายน
        - เดือนมิถุนายน
        - มิ.ย.
        - มิถุนา
    july:
        - กรกฎาคม
        - ก.ค.
        - เดือนกรกฏาคม
        - กรกฎา
    august:
        - สิงหาคม
        - ส.ค.
        - สิงหา
        - เดือนสิงหาคม
    september:
        - กันยายน
        - ก.ย.
        - กันยา
        - เดือนกันยายน
    october:
        - ตุลาคม
        - เดือนตุลาคม
        - ต.ค.
        - ตุลา
    november:
        - พฤศจิกายน
        - เดือนพฤศจิกายน
        - พ.ย.
        - พฤศจิ
    december:
        - ธันวาคม
        - เดือนธันวาคม
        - ธ.ค.
        - ธันวา

    year:
        - ปี
    month:
        - เดือน
    week:
        - สัปดาห์
    day:
        - วัน
    hour:
        - ชั่วโมง
        - ชม
    minute:
        - นาที
    second:
        - วินาที

    ago:
        - แต่ก่อน
        - มาแล้ว
        - ก่อน

    simplifications:
        - วันนี้: 0 วัน
        - เมื่อวานนี้: 1 วัน
        - 1 วันที่แล้ว: 1 วัน
        - เมื่อวานซืน: 2 วัน
        - 2 วันที่แล้ว: 2 วัน
        - เมื่อสักครู่นี้: 0 วินาที

pl:
    name: Polish

    skip: ['r.', 'roku', 'w', 'o']

    monday:
        - Poniedziałek
        - Poniedzialek
        - Pon
        - Pn
    tuesday:
        - Wtorek
        - Wt
        - Wto
    wednesday:
        - Środa
        - Sroda
        - Śro
        - Sro
        - Śr
        - Sr
    thursday:
        - Czwartek
        - Czw
        - Cz
    friday:
        - Piątek
        - Piatek
        - Pią
        - Pia
        - Pi
        - Pt
    saturday:
        - Sobota
        - Sob
        - So
        - Sb
    sunday:
        - Niedziela
        - Nie
        - Ni
        - Nd

    january:
        - Styczeń
        - Styczen
        - Stycznia
        - Sty
    february:
        - Luty
        - Lutego
        - Lut
    march:
        - Marzec
        - Marca
        - Mar
    april:
        - Kwiecień
        - Kwiecien
        - Kwietnia
        - Kwi
    may:
        - Maj
        - Maja
    june:
        - Czerwiec
        - Czerwca
        - Cze
    july:
        - Lipiec
        - Lipca
        - Lip
    august:
        - Sierpień
        - Sierpien
        - Sierpnia
        - Sie
    september:
        - Wrzesień
        - Wrzesien
        - Września
        - Wrzesnia
        - Wrz
    october:
        - Październik
        - Pazdziernik
        - Października
        - Pazdziernika
        - Paź
        - Paz
    november:
        - Listopad
        - Listopada
        - Lis
    december:
        - Grudzień
        - Grudzien
        - Grudnia
        - Gru

    year:
        - rok
        - lata
        - lat
    month:
        - miesiąc
        - miesiac
        - miesięcy
        - miesiąca
    week:
        - tydzień
        - tydzien
        - tygodni
        - tygodnie
    day:
        - dzień
        - dzien
        - dnia
        - dniu
    hour:
        - godzina
        - godz.
    minute:
        - minuta
        - min
    second:
        - drugi

    ago:
        - temu

    simplifications:
        - dziś: 0 dnia
        - dzisiaj: 0 dnia
        - onegdaj: 2 dnia
        - przedwczoraj: 2 dnia
        - wczoraj: 1 dnia

fa:
    name: Persian

    monday:
        - دوشنبه
        - د.
    tuesday:
        - سهشنبه
        - سه‌شنبه
        - س.
    wednesday:
        - چهار شنبه
        - چهارشنبه
        - چ.
    thursday:
        - پنج شنبه
        - پ.
    friday:
        - جمعه
        - ج.
    saturday:
        - شنبه
        - روز شنبه
        - دو شنبه
        - د.
    sunday:
        - یکشنبه
        - ی.

    january:
        - ژانویه
        - جنوری
    february:
        - فوریه
        - فبروری
    march:
        - مارس
        - مارچ
    april:
        - آوریل
        - اپریل
    may:
        - مه
        - می
    june:
        - ژوئن
        - جون
    july:
        - جولای
        - ژوئیه
    august:
        - اوت
        - آگست
    september:
        - سپتامبر
        - سپتمبر
    october:
        - اکتبر
        - اکتوبر
    november:
        - نوامبر
        - نومبر
    december:
        - دسامبر
        - دسمبر
        - دسامبر

    year:
        - سال
    month:
        - ماه
    week:
        - هفته
    day:
        - روز
    hour:
        - ساعت
    minute:
        - دقیقه
    second:
        - دوم

    ago:
        - پیش

    simplifications:
        - ۰: 0
        - ۱: 1
        - ۲: 2
        - ۳: 3
        - ۴: 4
        - ۵: 5
        - ۶: 6
        - ۷: 7
        - ۸: 8
        - ۹: 9
        - دیروز: 1 روز
        - امروز: 0 روز

vi:
    name: Vietnamese
    pertain: ['lúc']

    monday:
        - Thứ hai
    tuesday:
        - Thứ ba
    wednesday:
        - Thứ tư
    thursday:
        - Thứ năm
    friday:
        - Thứ sáu
    saturday:
        - Thứ bảy
    sunday:
        - Chủ nhật

    january:
        - Tháng một
    february:
        - Tháng hai
    march:
        - Tháng ba
    april:
        - Tháng tư
    may:
        - Tháng năm
    june:
        - Tháng sáu
    july:
        - Tháng bảy
    august:
        - Tháng tám
    september:
        - Tháng chín
    october:
        - Tháng mười
    november:
        - Tháng mười một
    december:
        - Tháng mười hai

    year:
        - năm
    month:
        - thang
    week:
        - tuần
        - tuần lể
    day:
        - ban ngày
        - buổi
        - ngày
    hour:
        - giờ
        - giờ
    minute:
        - chút
        - lát
        - nguyên bản
        - phút
        - phút
    second:
        - giây đồng hồ
        - hạng nhì

    ago:
        - cách đây
        - trước đây
        - trước
        - trước

    simplifications:
        - Hôm qua: 1 buổi
        - Hôm nay: 0 buổi
        - Thg: Tháng
        - (?:ngày|năm)\s(\d+): \1
        - Tháng 1: january
        - Tháng 2: february
        - Tháng 3: march
        - Tháng 4: april
        - Tháng 5: may
        - Tháng 6: june
        - Tháng 7: july
        - Tháng 8: august
        - Tháng 9: september
        - Tháng 10: october
        - Tháng 11: november
        - Tháng 12: december
        - Thứ 2: monday
        - Thứ 3: tuesday
        - Thứ 4: wednesday
        - Thứ 5: thursday
        - Thứ 6: friday
        - Thứ 7: saturday

ph:
    name: Filipino
    skip: ["noong", "noon", "sa", "ganap", "na"]

    monday:
        - Lunes
    tuesday:
        - Martes
    wednesday:
        - Miyerkules
    thursday:
        - Huwebes
    friday:
        - Biyernes
    saturday:
        - Sabado
    sunday:
        - Linggo

    january:
        - Enero
        - Ene
    february:
        - Pebrero
        - Peb
    march:
        - Marso
        - Mar
    april:
        - Abril
        - Abr
    may:
        - Mayo
        - May
    june:
        - Hunyo
        - Hun
    july:
        - Hulyo
        - Hul
    august:
        - Agosto
        - Ago
    september:
        - Setyembre
        - Set
    october:
        - Oktubre
        - Okt
    november:
        - Nobyembre
        - Nob
    december:
        - Disyembre
        - Dis

    year:
        - taon
    month:
        - buwan
    week:
        - linggo
    day:
        - araw
    hour:
        - oras
    minute:
        - minuto
    second:
        - segundo

    ago:
        - nakaraan
        - nakalipas

    simplifications:
        - kahapon: 1 araw
        - ngayon: 0 segundo
        - isang araw: 2 araw<|MERGE_RESOLUTION|>--- conflicted
+++ resolved
@@ -207,11 +207,7 @@
 fr:
     name: French
 
-<<<<<<< HEAD
     skip: ["le", "environ", "et", "\xe0", "er", "moins de", "moins d'"]
-=======
-    skip: ["le", "environ", "et", "à", "er"]
->>>>>>> eeeef049
 
     monday:
         - Lundi
