base:
    skip: [" ", ".", ",", ";", "-", "/", "'", "|", "@", "[", "]", "，"]

<<<<<<< HEAD
languageorder: ['en', 'ar', 'be', 'bg', 'bn', 'cs', 'da', 'de', 'es', 'fa', 'fi', 'fr', 'he', 'hi', 'hu', 'id', 'it', 'ja', 'nl', 'pl', 'pt', 'ro', 'ru', 'sv', 'th', 'tl', 'tr', 'uk', 'vi', 'zh']
=======
languageorder: ['en', 'ar', 'be', 'bg', 'bn', 'cs', 'da', 'de', 'es', 'fa', 'fi', 'fr', 'he', 'hi', 'hu', 'id', 'it', 'ja', 'ka', 'nl', 'pl', 'pt', 'ro', 'ru', 'th', 'tl', 'tr', 'uk', 'vi', 'zh']
>>>>>>> 29ba09be

ar: !include languagefiles/ar.yaml
be: !include languagefiles/be.yaml
bg: !include languagefiles/bg.yaml
bn: !include languagefiles/bn.yaml
cs: !include languagefiles/cs.yaml
da: !include languagefiles/da.yaml
de: !include languagefiles/de.yaml
en: !include languagefiles/en.yaml
es: !include languagefiles/es.yaml
fa: !include languagefiles/fa.yaml
fi: !include languagefiles/fi.yaml
fr: !include languagefiles/fr.yaml
he: !include languagefiles/he.yaml
hi: !include languagefiles/hi.yaml
hu: !include languagefiles/hu.yaml
id: !include languagefiles/id.yaml
it: !include languagefiles/it.yaml
ja: !include languagefiles/ja.yaml
ka: !include languagefiles/ka.yaml
nl: !include languagefiles/nl.yaml
pl: !include languagefiles/pl.yaml
pt: !include languagefiles/pt.yaml
ro: !include languagefiles/ro.yaml
ru: !include languagefiles/ru.yaml
sv: !include languagefiles/sv.yaml
th: !include languagefiles/th.yaml
tl: !include languagefiles/tl.yaml
tr: !include languagefiles/tr.yaml
uk: !include languagefiles/uk.yaml
vi: !include languagefiles/vi.yaml
zh: !include languagefiles/zh.yaml<|MERGE_RESOLUTION|>--- conflicted
+++ resolved
@@ -1,11 +1,8 @@
 base:
     skip: [" ", ".", ",", ";", "-", "/", "'", "|", "@", "[", "]", "，"]
 
-<<<<<<< HEAD
-languageorder: ['en', 'ar', 'be', 'bg', 'bn', 'cs', 'da', 'de', 'es', 'fa', 'fi', 'fr', 'he', 'hi', 'hu', 'id', 'it', 'ja', 'nl', 'pl', 'pt', 'ro', 'ru', 'sv', 'th', 'tl', 'tr', 'uk', 'vi', 'zh']
-=======
-languageorder: ['en', 'ar', 'be', 'bg', 'bn', 'cs', 'da', 'de', 'es', 'fa', 'fi', 'fr', 'he', 'hi', 'hu', 'id', 'it', 'ja', 'ka', 'nl', 'pl', 'pt', 'ro', 'ru', 'th', 'tl', 'tr', 'uk', 'vi', 'zh']
->>>>>>> 29ba09be
+
+languageorder: ['en', 'ar', 'be', 'bg', 'bn', 'cs', 'da', 'de', 'es', 'fa', 'fi', 'fr', 'he', 'hi', 'hu', 'id', 'it', 'ja', 'ka', 'nl', 'pl', 'pt', 'ro', 'ru', 'sv', 'th', 'tl', 'tr', 'uk', 'vi', 'zh']
 
 ar: !include languagefiles/ar.yaml
 be: !include languagefiles/be.yaml
