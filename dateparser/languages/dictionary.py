--- conflicted
+++ resolved
@@ -1,13 +1,10 @@
 # -*- coding: utf-8 -*-
 from __future__ import unicode_literals
-<<<<<<< HEAD
+
+from itertools import chain
+from operator import methodcaller
+
 import regex as re
-from six.moves import zip_longest
-=======
-import re
-from itertools import chain
->>>>>>> 1bf82a7e
-from operator import methodcaller
 from six.moves import zip_longest
 
 DATEUTIL_PARSER_HARDCODED_TOKENS = [":", ".", " ", "-", "/"]  # Consts used in dateutil.parser._parse
