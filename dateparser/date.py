# -*- coding: utf-8 -*-
import calendar
import collections
import re

from datetime import datetime, timedelta

from dateutil.relativedelta import relativedelta

from dateparser.date_parser import date_parser
from dateparser.freshness_date_parser import freshness_date_parser
from dateparser.languages import LanguageDataLoader
from dateparser.languages.detection import AutoDetectLanguage, ExactLanguages


def sanitize_spaces(html_string):
    html_string = re.sub(u'\xa0', ' ', html_string)
    html_string = re.sub(r'\s+', ' ', html_string)
    html_string = re.sub(r'^\s+(\S.*?)\s+$', r'\1', html_string)
    return html_string


def date_range(begin, end, **kwargs):
    step = relativedelta(**kwargs) if kwargs else relativedelta(days=1)

    dateutil_error_prone_args = ['year', 'month', 'week', 'day', 'hour',
                                 'minute', 'second']
    for arg in dateutil_error_prone_args:
        if arg in kwargs:
            raise ValueError("Invalid argument: %s" % arg)

    date = begin
    while date < end:
        yield date
        date += step

    # handles edge-case when iterating months and last interval is < 30 days
    if kwargs.get('months', 0) > 0 and (date.year, date.month) == (end.year, end.month):
        yield end


def get_intersecting_periods(low, high, period='day'):
    if period not in ['year', 'month', 'week', 'day', 'hour', 'minute', 'second', 'microsecond']:
        raise ValueError("Invalid period: {}".format(period))

    if high <= low:
        return

    step = relativedelta(**{period + 's': 1})

    current_period_start = low
    if isinstance(current_period_start, datetime):
        reset_arguments = {}
        for test_period in ['microsecond', 'second', 'minute', 'hour']:
            if test_period == period:
                break
            else:
                reset_arguments[test_period] = 0
        current_period_start = current_period_start.replace(**reset_arguments)

    if period == 'week':
        current_period_start \
            = current_period_start - timedelta(days=current_period_start.weekday())
    elif period == 'month':
        current_period_start = current_period_start.replace(day=1)
    elif period == 'year':
        current_period_start = current_period_start.replace(month=1, day=1)

    while current_period_start < high:
        yield current_period_start
        current_period_start += step


def sanitize_date(date_string):
    date_string = re.sub(
        r'\t|\n|\r|\u00bb|,\s\u0432|\u0433\.|\u200e|\xb7|\u200f|\u064e|\u064f',
        ' ', date_string, flags=re.M
    )
    date_string = sanitize_spaces(date_string)
    date_string = re.sub(r'\b([ap])(\.)?m(\.)?\b', r'\1m', date_string, flags=re.DOTALL | re.I)
    date_string = re.sub(r'^.*?on:\s+(.*)', r'\1', date_string)

    return date_string


def get_date_from_timestamp(date_string):
    if re.search(r'^\d{10}', date_string):
        return datetime.fromtimestamp(int(date_string[:10]))


def get_last_day_of_month(year, month):
    return calendar.monthrange(year, month)[1]


def parse_with_formats(date_string, date_formats):
    """ Parse with formats and return a dictionary with 'period' and 'obj_date'.

    :returns: :class:`datetime.datetime`, dict or None

    """
    # Encode to support locale setting in spiders
    if isinstance(date_string, unicode):
        date_string = date_string.encode('utf-8')

    period = 'day'
    for date_format in date_formats:
        try:
            date_obj = datetime.strptime(date_string, date_format)
        except ValueError:
            continue
        else:
            # If format does not include the day, use last day of the month
            # instead of first, because the first is usually out of range.
            if '%d' not in date_format:
                period = 'month'
                date_obj = date_obj.replace(
                    day=get_last_day_of_month(date_obj.year, date_obj.month))

            if not ('%y' in date_format or '%Y' in date_format):
                today = datetime.today()
                date_obj = date_obj.replace(year=today.year)

            return {'date_obj': date_obj, 'period': period}
    else:
        return {'date_obj': None, 'period': period}


class _DateLanguageParser(object):
    def __init__(self, language, date_string, date_formats):
        self.language = language
        self.date_string = date_string
        self.date_formats = date_formats
        self._translated_date = None
        self._translated_date_with_formatting = None

    @classmethod
    def parse(cls, language, date_string, date_formats=None):
        instance = cls(language, date_string, date_formats)
        return instance._parse()

    def _parse(self):
        for parser in (
            self._try_timestamp,
            self._try_freshness_parser,
            self._try_given_formats,
            self._try_dateutil_parser,
            self._try_hardcoded_formats,
        ):
            date_obj = parser()
            if self._is_valid_date_obj(date_obj):
                return date_obj
        else:
            return None

    def _try_timestamp(self):
        return {
            'date_obj': get_date_from_timestamp(self.date_string),
            'period': 'day',
        }

    def _try_freshness_parser(self):
        return freshness_date_parser.get_date_data(self._get_translated_date())

    def _try_dateutil_parser(self):
        try:
            date_obj = date_parser.parse(self._get_translated_date())
            return {
                'date_obj': date_obj.replace(tzinfo=None),
                'period': 'day',
            }
        except ValueError:
            return None

    def _try_given_formats(self):
        if not self.date_formats:
            return

        return parse_with_formats(self._get_translated_date_with_formatting(), self.date_formats)

    def _try_hardcoded_formats(self):
        hardcoded_date_formats = [
            '%B %d, %Y, %I:%M:%S %p',
            '%b %d, %Y at %I:%M %p',
            '%d %B %Y %H:%M:%S',
            '%A, %B %d, %Y',
        ]
        try:
            return parse_with_formats(
                self._get_translated_date_with_formatting(), hardcoded_date_formats)
        except TypeError:
            return None

    def _get_translated_date(self):
        if self._translated_date is None:
            self._translated_date = self.language.translate(self.date_string, keep_formatting=False)
        return self._translated_date

    def _get_translated_date_with_formatting(self):
        if self._translated_date_with_formatting is None:
            self._translated_date_with_formatting = self.language.translate(
                self.date_string, keep_formatting=True)
        return self._translated_date_with_formatting

    def _is_valid_date_obj(self, date_obj):
        if not isinstance(date_obj, dict):
            return False
        if len(date_obj) != 2:
            return False
        if 'date_obj' not in date_obj or 'period' not in date_obj:
            return False
        if not date_obj['date_obj']:
            return False
        if date_obj['period'] not in ('day', 'week', 'month', 'year'):
            return False

        return True


class DateDataParser(object):

    def __init__(self, languages=None, allow_redetect_language=False):
        if isinstance(languages, (list, tuple, collections.Set)):
            available_language_map = default_language_loader.get_language_map()

            if all([language in available_language_map for language in languages]):
                languages = [available_language_map[language] for language in languages]
            else:
                unsupported_languages = set(languages) - set(available_language_map.keys())
                raise ValueError("Unknown language(s) %r" % ', '.join(unsupported_languages))
        elif languages is not None:
            raise TypeError("languages argument must be a list (%r given)"  % type(languages))

        if allow_redetect_language:
            self.language_detector = AutoDetectLanguage(languages=languages if languages else None,
                                                        allow_redetection=True)
        elif languages:
            self.language_detector = ExactLanguages(languages=languages)
        else:
            self.language_detector = AutoDetectLanguage(languages=None, allow_redetection=False)

    def get_date_data(self, date_string, date_formats=None):
        """ Return a dictionary with a date object and a period.
        Period values can be a 'day' (default), 'week', 'month', 'year'.
        It aims to solve the following issue:
        In example, a forum could displays "2 weeks ago" in the thread list
        (in the thread itself there's the right date) so the engine
        will translate "2 weeks ago" to a certain date.
        The next thread summary displays "3 weeks ago" which is translated
        to a other date seven days before first date.
        A valid date_string between both dates won't be scraped because
        it's not an exact date match. The period field helps to build
        better date range detection.

        TODO: Timezone issues

        """
        date_string = date_string.strip()
        date_string = sanitize_date(date_string)

<<<<<<< HEAD
        # If known formats are provided, try them first
        if date_formats is not None:
            date_obj = parse_with_formats(date_string, list(date_formats),
                                          alt_parser=self.date_parser)
            if date_obj:
                data['date_obj'] = date_obj
                return data

        try:
            # Automatically detect date format
            data['date_obj'] = self.date_parser.parse(date_string)
            return data
        except ValueError:
            # Try with hardcoded date formats
            additional_date_formats = [
                '%B %d, %Y, %I:%M:%S %p',
                '%b %d, %Y at %I:%M %p',
                '%d %B %Y %H:%M:%S',
                '%A, %B %d, %Y',
            ]
            return parse_with_formats(date_string, additional_date_formats, final_call=True)
        except TypeError:
            return data
=======
        for language in self.language_detector.iterate_applicable_languages(
                date_string, modify=True):
            parsed_date = _DateLanguageParser.parse(language, date_string, date_formats)
            if parsed_date:
                return parsed_date
        else:
            return {'date_obj': None, 'period': 'day'}


default_language_loader = LanguageDataLoader()
>>>>>>> f741bcbf
<|MERGE_RESOLUTION|>--- conflicted
+++ resolved
@@ -165,7 +165,7 @@
         try:
             date_obj = date_parser.parse(self._get_translated_date())
             return {
-                'date_obj': date_obj.replace(tzinfo=None),
+                'date_obj': date_obj,
                 'period': 'day',
             }
         except ValueError:
@@ -175,7 +175,7 @@
         if not self.date_formats:
             return
 
-        return parse_with_formats(self._get_translated_date_with_formatting(), self.date_formats)
+        return parse_with_formats(self._get_translated_date_with_formatting(), list(self.date_formats))
 
     def _try_hardcoded_formats(self):
         hardcoded_date_formats = [
@@ -257,31 +257,6 @@
         date_string = date_string.strip()
         date_string = sanitize_date(date_string)
 
-<<<<<<< HEAD
-        # If known formats are provided, try them first
-        if date_formats is not None:
-            date_obj = parse_with_formats(date_string, list(date_formats),
-                                          alt_parser=self.date_parser)
-            if date_obj:
-                data['date_obj'] = date_obj
-                return data
-
-        try:
-            # Automatically detect date format
-            data['date_obj'] = self.date_parser.parse(date_string)
-            return data
-        except ValueError:
-            # Try with hardcoded date formats
-            additional_date_formats = [
-                '%B %d, %Y, %I:%M:%S %p',
-                '%b %d, %Y at %I:%M %p',
-                '%d %B %Y %H:%M:%S',
-                '%A, %B %d, %Y',
-            ]
-            return parse_with_formats(date_string, additional_date_formats, final_call=True)
-        except TypeError:
-            return data
-=======
         for language in self.language_detector.iterate_applicable_languages(
                 date_string, modify=True):
             parsed_date = _DateLanguageParser.parse(language, date_string, date_formats)
@@ -291,5 +266,4 @@
             return {'date_obj': None, 'period': 'day'}
 
 
-default_language_loader = LanguageDataLoader()
->>>>>>> f741bcbf
+default_language_loader = LanguageDataLoader()