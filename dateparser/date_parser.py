# coding: utf-8
from __future__ import unicode_literals

import re
from collections import OrderedDict
from datetime import datetime

from dateutil import parser
from dateutil.relativedelta import relativedelta

from timezone_parser import pop_tz_offset_from_string, convert_to_local_tz


DATE_WORDS = 'Year|Month|Week|Day|Hour|Minute|Second'
SPECIAL_CASE_WORDS = 'Today|Yesterday|The day before yesterday'


class BaseParserInfo(parser.parserinfo):
    JUMP = [" ", ".", ",", ";", "-", "/", "'", "|", "@", "[", "]"]
    _SPECIAL_TOKENS = [":", ".", " ", "-", "/"]  # Consts used in dateutil.parser._parse

    def __init__(self, dayfirst=False, yearfirst=False):
        super(BaseParserInfo, self).__init__(dayfirst=dayfirst, yearfirst=yearfirst)
        self._known_tokens = set(self._SPECIAL_TOKENS)
        for dct in (self._jump,
                    self._weekdays,
                    self._months,
                    self._hms,
                    self._ampm,
                    self._utczone,
                    self._pertain):
            for token in dct.keys():
                self._known_tokens.add(token)

    def is_token_known(self, name):
        return name.lower() in self._known_tokens

    def weekday(self, name):
        if len(name) >= 2:
            try:
                return self._weekdays[name.lower()]
            except KeyError:
                pass
        return None


class es_parserinfo(BaseParserInfo):
    JUMP = BaseParserInfo.JUMP + ["de", "del"]

    WEEKDAYS = [
        ("Lunes",),
        ("Martes",),
        ("Miércoles",),
        ("Jueves",),
        ("Viernes",),
        ("Sábado",),
        ("Domingo",),
    ]

    MONTHS = [
        ('enero', 'ene'),
        ('febrero', 'feb'),
        ('marzo', 'mar'),
        ('abril', 'abr'),
        ('mayo', 'may'),
        ('junio', 'jun'),
        ('julio', 'jul'),
        ('agosto', 'ago'),
        ('septiembre', 'setiembre', 'sep', 'set'),
        ('octubre', 'oct'),
        ('noviembre', 'nov'),
        ('diciembre', 'dic'),
    ]

    PERTAIN = ["de", "del"]


class fr_parserinfo(BaseParserInfo):
    JUMP = BaseParserInfo.JUMP + ["le"]

    WEEKDAYS = [
        ("Lundi",),
        ("Mardi",),
        ("Mercredi",),
        ("Jeudi",),
        ("Vendredi",),
        ("Samedi",),
        ("Dimanche",),
    ]

    MONTHS = [
        ('janvier', 'janv', 'jan'),
        ('février', 'févr', 'fév'),
        ('mars', 'mar'),
        ('avril', 'avr'),
        ('mai'),
        ('juin'),
        ('juillet', 'juil'),
        ('août', 'aoû'),
        ('septembre', 'sept', 'sep'),
        ('octobre', 'oct'),
        ('novembre', 'nov'),
        ('décembre', 'déc'),
    ]


class it_parserinfo(BaseParserInfo):
    MONTHS = [
        ('gennaio', 'gen'),
        ('febbraio', 'feb'),
        ('marzo', 'mar'),
        ('aprile', 'apr'),
        ('maggio', 'mag'),
        ('giugno', 'giu'),
        ('luglio', 'lug'),
        ('agosto', 'ago'),
        ('settembre', 'set'),
        ('ottobre', 'ott'),
        ('novembre', 'nov'),
        ('dicembre', 'dic')
    ]


class pt_parserinfo(BaseParserInfo):
    JUMP = BaseParserInfo.JUMP + ["de"]

    WEEKDAYS = [
        ("Segunda-feira",),
        ("Terça-feira",),
        ("Quarta-feira",),
        ("Quinta-feira",),
        ("Sexta-feira",),
        ("Sábado",),
        ("Domingo",),
    ]

    MONTHS = [
        ('janeiro', u'jan'),
        ('fevereiro', u'fev'),
        ('março', u'mar'),
        ('abril', u'abr'),
        ('maio', u'mai'),
        ('junho', u'jun'),
        ('julho', u'jul'),
        ('agosto', u'ago'),
        ('septembro', u'setembro', u'septemberembro', u'set'),
        ('outubro', u'out'),
        ('novembro', u'nov'),
        ('dezembro', u'dez'),
    ]

    PERTAIN = ["de"]


class tr_parserinfo(BaseParserInfo):
    MONTHS = [
        ('Ocak',),
        ('Şubat',),
        ('Mart',),
        ('Nisan',),
        ('Mayıs',),
        ('Haziran',),
        ('Temmuz',),
        ('Ağustos',),
        ('Eylül',),
        ('Ekim',),
        ('Kasım',),
        ('Aralık',),
    ]


class ru_parserinfo(BaseParserInfo):
    JUMP = BaseParserInfo.JUMP + ["в"]

    MONTHS = [
        ('января', 'Января'),
        ('февраля', 'Февраля'),
        ('марта', 'Марта'),
        ('апреля', 'Апреля'),
        ('мая', 'Мая'),
        ('июня', 'Июня'),
        ('июля', 'Июля'),
        ('августа', 'Августа'),
        ('сентября', 'Сентября'),
        ('октября', 'Октября'),
        ('ноября', 'Ноября'),
        ('декабря', 'Декабря'),
    ]


class cz_parserinfo(BaseParserInfo):
    WEEKDAYS = [
        (u'pondělí', u'pon'),
        (u'úterý', u'úte'),
        (u'středa', u'stř'),
        (u'čtvrtek', u'čtv'),
        (u'pátek', u'pát'),
        (u'sobota', u'sob'),
        (u'neděle', u'ned'),
    ]

    MONTHS = [
        (u'leden', u'led'),
        (u'únor', u'úno'),
        (u'březen', u'bře'),
        (u'duben', u'dub'),
        (u'květen', u'kvě'),
        (u'červen', u'čer'),
        (u'červenec', u'črc'),
        (u'srpen', u'srp'),
        (u'září', u'zář'),
        (u'říjen', u'říj'),
        (u'listopad', u'lis'),
        (u'prosinec', u'pro'),
    ]


class de_parserinfo(BaseParserInfo):
    JUMP = BaseParserInfo.JUMP + ["um", "uhr"]

    MONTHS = [
        ('Januar', 'Jan'),
        ('Februar', 'Feb'),
        ('März',),
        ('April', 'Apr'),
        ('Mai',),
        ('Juni',),
        ('Juli',),
        ('August', 'Aug'),
        ('September', 'Sept'),
        ('Oktober', 'Okt'),
        ('November', 'Nov'),
        ('Dezember', 'Dez'),
    ]


class ro_parserinfo(BaseParserInfo):
    MONTHS = [
        ('ianuarie', 'ian'),
        ('februarie', 'feb'),
        ('martie', 'mar'),
        ('aprilie', 'apr'),
        ('mai',),
        ('iunie',),
        ('iulie',),
        ('august', 'aug'),
        ('septembrie', 'sept'),
        ('octombrie', 'oct'),
        ('noiembrie', 'noiem'),
        ('decembrie', 'dec'),
    ]


class nl_parserinfo(BaseParserInfo):
    WEEKDAYS = [
        ("Maandag", "ma"),
        ("Dinsdag", "di"),
        ("Woensdag", "wo"),
        ("Donderdag", "do"),
        ("Vrijdag", "vr"),
        ("Zaterdag", "za"),
        ("Zondag", "zo"),
    ]

    MONTHS = [
        ('januari', 'jan'),
        ('februari', 'feb'),
        ('maart', 'mrt'),
        ('april', 'apr'),
        ('mei',),
        ('juni', 'jun'),
        ('juli', 'jul'),
        ('augustus', 'aug'),
        ('september', 'sep'),
        ('oktober', 'okt'),
        ('november', 'nov'),
        ('december', 'dec'),
    ]


<<<<<<< HEAD
class pl_parserinfo(BaseParserInfo):
    WEEKDAYS = [
        ('Poniedziałek', 'Poniedzialek', 'Pon', 'Po', 'Pn'),
        ('Wtorek', 'Wt', 'Wto'),
        ('Środa', 'Sroda', 'Śro', 'Sro', 'Śr', 'Sr'),
        ('Czwartek', 'Czw', 'Cz'),
        ('Piątek', 'Piatek', 'Pią', 'Pia', 'Pi', 'Pt'),
        ('Sobota', 'Sob', 'So', 'Sb'),
        ('Niedziela', 'Nie', 'Ni', 'Nd'),
    ]

    MONTHS = [
        ('Styczeń', 'Styczen', 'Stycznia', 'Sty'),
        ('Luty', 'Lutego', 'Lut'),
        ('Marzec', 'Marca', 'Mar'),
        ('Kwiecień', 'Kwiecien', 'Kwietnia', 'Kwi'),
        ('Maj', 'Maja'),
        ('Czerwiec', 'Czerwca', 'Cze'),
        ('Lipiec', 'Lipca', 'Lip'),
        ('Sierpień', 'Sierpien', 'Sierpnia', 'Sie'),
        ('Wrzesień', 'Wrzesien', 'Września', 'Wrzesnia', 'Wrz'),
        ('Październik', 'Pazdziernik', 'Października', 'Pazdziernika', 'Paź',
         'Paz'),
        ('Listopad', 'Listopada', 'Lis'),
        ('Grudzień', 'Grudzien', 'Grudnia', 'Gru'),
=======
class th_parserinfo(BaseParserInfo):
    WEEKDAYS = [
        ('จันทร์', 'วันจันทร์'),
        ('อังคาร', 'วันอังคาร'),
        ('พุธ', 'วันพุธ'),
        ('พฤหัสบดี', 'พฤหัส', 'วันพฤหัสบดี'),
        ('ศุกร์', 'วันศุกร์'),
        ('เสาร์', 'วันเสาร์'),
        ('อาทิตย์', 'วันอาทิตย์')
    ]

    MONTHS = [
        ('มกราคม', 'เดือนมกราคม', 'มกรา', 'ม.ค.'),
        ('กุมภาพันธ์', 'ก.พ.', 'เดือนกุมภาพันธ์', 'กุมภา'),
        ('มีนาคม', 'เดือนมีนาคม', 'มี.ค.', 'มีนา'),
        ('เมษายน', 'เมษา', 'เดือนเมษายน', 'เม.ย.'),
        ('พฤษภาคม', 'เดือนพฤษภาคม', 'พ.ค.', 'พฤษภา'),
        ('มิถุนายน', 'เดือนมิถุนายน', 'มิ.ย.', 'มิถุนา'),
        ('กรกฎาคม', 'ก.ค.', 'เดือนกรกฏาคม', 'กรกฎา'),
        ('สิงหาคม', 'ส.ค.', 'สิงหา', 'เดือนสิงหาคม'),
        ('กันยายน', 'ก.ย.', 'กันยา', 'เดือนกันยายน'),
        ('ตุลาคม', 'เดือนตุลาคม', 'ต.ค.', 'ตุลา'),
        ('พฤศจิกายน', 'เดือนพฤศจิกายน', 'พ.ย.', 'พฤศจิ'),
        ('ธันวาคม', 'เดือนธันวาคม', 'ธ.ค.', 'ธันวา')
>>>>>>> ff17700d
    ]


class en_parserinfo(BaseParserInfo):
    JUMP = list(set(BaseParserInfo.JUMP) | set(parser.parserinfo.JUMP))


INFOS = OrderedDict([
    ('pl', pl_parserinfo()),
    ('es', es_parserinfo()),
    ('fr', fr_parserinfo()),
    ('it', it_parserinfo()),
    ('pt', pt_parserinfo()),
    ('tr', tr_parserinfo()),
    ('ru', ru_parserinfo()),
    ('cz', cz_parserinfo()),
    ('de', de_parserinfo()),
    ('ro', ro_parserinfo()),
    ('nl', nl_parserinfo()),
    ('th', th_parserinfo()),
    ('en', en_parserinfo()),
])


class new_timelex(parser._timelex):

    def __init__(self, *args, **kwargs):
        super(new_timelex, self).__init__(*args, **kwargs)
        for k, info in INFOS.iteritems():
            for days in info.WEEKDAYS:
                self._update_wordchars_for_tokens(days)

            for months in info.MONTHS:
                self._update_wordchars_for_tokens(months)

    def _update_wordchars_for_tokens(self, tokens):
        for token in tokens:
            for char in token:
                if char not in self.wordchars:
                    self.wordchars += char

    @classmethod
    def split(cls, s):
        s = cls.prepare_string(s)
        return super(new_timelex, cls).split(s)

    @classmethod
    def prepare_string(cls, s):
        # As we added '-' to .wordchars because some weekdays contain it, we would always keep it
        # as part of a word. Therefore in case '-' is clearly a separator (next to number)
        # we should not keep it as part of the word but substitute it with space.
        s = re.sub('(\d)[-]+', r'\1 ', s)
        s = re.sub('[-]+(\d)', r' \1', s)
        return s


parser._timelex = new_timelex


class new_relativedelta(relativedelta):
    """ dateutil does not check if result of parsing weekday is in the future.
    Although items dates are already in the past, so we need to fix this particular case.
    """

    def __new__(cls, *args, **kwargs):
        if not args and len(kwargs) == 1 and 'weekday' in kwargs:
            return super(new_relativedelta, cls).__new__(cls, *args, **kwargs)
        else:
            # use original class to parse other cases
            return relativedelta(*args, **kwargs)

    def __add__(self, other):
        ret = super(new_relativedelta, self).__add__(other)
        if ret > datetime.utcnow():
            ret -= relativedelta(days=7)
        return ret

parser.relativedelta.relativedelta = new_relativedelta

tokenize_date = lambda s: new_timelex.split(s)


def _build_table(info):
    """Build a table to substitute month names per month numbers"""
    table = {}

    # TODO: weekdays?
    for pos, months in enumerate(info.MONTHS, 1):
        for m in months:
            table[m] = '%02d' % pos

    return table


def translate_words(date_string, language):
    """Translate date words in the given language into its equivalent number
    e.g.:  'January' -> 1 (english), 'Marzo' -> 3 (spanish), ...
    """
    info = INFOS[language]

    table = _build_table(info)

    for word, pos in sorted(table.items(), key=lambda x: len(x[0]), reverse=True):
        date_string = re.sub(word, str(pos), date_string, flags=re.IGNORECASE)

    return date_string


def convert_date_formats_to_numeric(date_format):
    # TODO: weekdays?
    return re.sub(r'(?<!%)%[bB]', '%m', date_format)


def dateutil_parse(date_string, **kwargs):
    """Wrapper function around dateutil.parser.parse
    """
    today = datetime.utcnow().replace(hour=0, minute=0, second=0, microsecond=0)
    kwargs.update(default=today)

    # XXX: this is needed because of a bug in dateutil.parser
    # that raises TypeError for an invalid string
    # https://bugs.launchpad.net/dateutil/+bug/1042851
    try:
        return parser.parse(date_string, **kwargs)
    except TypeError, e:
        raise ValueError(e, "Invalid date: %s" % date_string)


def parse_with_language_and_format(date_string, language, date_format):
    if date_format:

        date_format = convert_date_formats_to_numeric(date_format)
        date_string = translate_words(date_string, language)

        return datetime.strptime(date_string, date_format)

    return dateutil_parse(date_string, parserinfo=INFOS[language], ignoretz=True)


def parse_using_languages(date_string, date_format, languages):
    """Try parsing date using the given format for each of
    the languages given as argument
    """
    for lang in languages:
        try:
            return parse_with_language_and_format(date_string, lang, date_format)
        except:
            continue
    else:
        raise ValueError("Invalid date: %s" % date_string)


def get_language_candidates(tokens, languages=None, exclude_languages=None):
    """Find the languages which have a word matching
    at least one of the given tokens and all tokens are known by this language
    """
    languages = languages if languages else INFOS.keys()
    if exclude_languages:
        languages = filter(lambda l: l not in exclude_languages, languages)

    candidates = []
    require_fuzzy = False

    for lang in languages:
        should_add = True
        for token in tokens:
            if not token.isdigit() and not INFOS[lang].is_token_known(token):
                require_fuzzy = True
                should_add = False
                break
        if should_add:
            candidates.append(lang)

    if require_fuzzy and not candidates and exclude_languages:
        # Temporary log message to help find those sites relying on fuzzy parsing
        from scrapy import log
        log.msg('REQUIRE FUZZY: %s' % repr(''.join(tokens)), _level=log.CRITICAL)

    return candidates


class DateParsingStrategy(object):

    def __init__(self, language=None):
        self.language = language

    def parse(self, date_string, date_format):
        """Attempts to parse a date using the given format
        """
        raise NotImplementedError


class LanguageWasNotSeenBeforeError(RuntimeError):
    pass


class AutoDetectLanguage(DateParsingStrategy):
    """Date parser with support for language detection.

    It uses the get_language_candidates() function to get the
    possible languages for each date, keeps track of the
    previously detected languages and uses this information
    to reduce the set of possible languages.
    """
    def __init__(self, language=None, allow_redetection=False, *args, **kwargs):
        super(AutoDetectLanguage, self).__init__(language, *args, **kwargs)
        self.detected_languages = None
        self.allow_redetection = allow_redetection

    def has_found_candidates_previously(self):
        return self.detected_languages is not None

    def detect_language(self, date_string):
        tokens = tokenize_date(date_string)

        candidates = get_language_candidates(tokens, self.detected_languages)

        if not candidates and self.detected_languages:
            raise LanguageWasNotSeenBeforeError

        self.detected_languages = candidates

        if len(candidates) == 1:
            self.language = candidates[0]

        return candidates

    def detect_unseen_language(self, date_string):
        tokens = tokenize_date(date_string)
        return get_language_candidates(tokens,
                                       exclude_languages=self.detected_languages)

    def detect_language_and_parse(self, date_string, date_format):
        """Attempt to detect language and parse date.
        If no language is detected, fallback to vanilla dateutil parser
        """
        try:
            languages = self.detect_language(date_string)
        except LanguageWasNotSeenBeforeError:
            languages = self.detect_unseen_language(date_string)
            if languages and not self.allow_redetection:
                raise

        if not languages:
            return dateutil_parse(date_string)

        return parse_using_languages(date_string, date_format, languages)

    def parse(self, date_string, date_format):
        if self.language:
            try:
                languages = [self.language]
                return parse_using_languages(date_string, date_format, languages)
            except ValueError:
                if self.allow_redetection:
                    return self.detect_language_and_parse(date_string, date_format)
                else:
                    raise

        return self.detect_language_and_parse(date_string, date_format)


class ExactLanguage(DateParsingStrategy):
    """Date parser that works only for a specific language
    """
    def __init__(self, language, *args, **kwargs):
        super(ExactLanguage, self).__init__(language, *args, **kwargs)
        if language is None:
            raise ValueError("language cannot be None for ExactLanguage")

    def parse(self, date_string, date_format):
        return parse_using_languages(date_string, date_format, [self.language])


class DateParser(object):

    def __init__(self, language=None, allow_redetect_language=False):
        parser_cls = ExactLanguage if language else AutoDetectLanguage

        if allow_redetect_language:
            self._parser = AutoDetectLanguage(language, allow_redetection=True)
        else:
            self._parser = parser_cls(language)

    def parse(self, date_string, date_format=None):
        date_string = unicode(date_string)

        if not date_string.strip():
            raise ValueError("Empty string")
        date_string, tz_offset = pop_tz_offset_from_string(date_string)

        # this is a temporary fix to support noon and midnight in date strings.
        # This would be done properly after feature-yaml-languages branch is merged
        date_string = re.sub(r'\bnoon\b', '12:00', date_string, re.IGNORECASE)
        date_string = re.sub(r'\bmidnight\b', '00:00', date_string, re.IGNORECASE)

        date_obj = self._parser.parse(date_string, date_format)
        if tz_offset is not None:
            date_obj = convert_to_local_tz(date_obj, tz_offset)
        return date_obj<|MERGE_RESOLUTION|>--- conflicted
+++ resolved
@@ -278,7 +278,6 @@
     ]
 
 
-<<<<<<< HEAD
 class pl_parserinfo(BaseParserInfo):
     WEEKDAYS = [
         ('Poniedziałek', 'Poniedzialek', 'Pon', 'Po', 'Pn'),
@@ -304,7 +303,9 @@
          'Paz'),
         ('Listopad', 'Listopada', 'Lis'),
         ('Grudzień', 'Grudzien', 'Grudnia', 'Gru'),
-=======
+    ]
+
+
 class th_parserinfo(BaseParserInfo):
     WEEKDAYS = [
         ('จันทร์', 'วันจันทร์'),
@@ -329,7 +330,6 @@
         ('ตุลาคม', 'เดือนตุลาคม', 'ต.ค.', 'ตุลา'),
         ('พฤศจิกายน', 'เดือนพฤศจิกายน', 'พ.ย.', 'พฤศจิ'),
         ('ธันวาคม', 'เดือนธันวาคม', 'ธ.ค.', 'ธันวา')
->>>>>>> ff17700d
     ]
 
 
