# -*- coding: utf-8 -*-
from __future__ import unicode_literals

import unittest
from datetime import datetime, timedelta

from dateutil.relativedelta import relativedelta
from nose_parameterized import parameterized, param

from dateparser.freshness_date_parser import FreshnessDateDataParser


class TestFreshnessDateDataParser(unittest.TestCase):

    en_params = [
        ('yesterday', dict(days=1), 'day'),
        ('the day before yesterday', dict(days=2), 'day'),
        ('today', dict(days=0), 'day'),
        ('an hour ago', dict(hours=1), 'day'),
        ('about an hour ago', dict(hours=1), 'day'),
        ('a day ago', dict(days=1), 'day'),
        ('a week ago', dict(weeks=1), 'weeks'),
        ('one week ago', dict(weeks=1), 'weeks'),
        ('2 hours ago', dict(hours=2), 'day'),
        ('about 23 hours ago', dict(hours=23), 'day'),
        ('1 year 2 months', dict(years=1, months=2), 'months'),
        ('1 year, 09 months,01 weeks', dict(years=1, months=9, weeks=1), 'weeks'),
        ('1 year 11 months', dict(years=1, months=11), 'months'),
        ('1 year 12 months', dict(years=1, months=12), 'months'),
        ('15 hr', dict(hours=15), 'day'),
        ('15 hrs', dict(hours=15), 'day'),
        ('2 min', dict(minutes=2), 'day'),
        ('2 mins', dict(minutes=2), 'day'),
        ('3 sec', dict(seconds=3), 'day'),
        (
            '1 year, 1 month, 1 week, 1 day, 1 hour and 1 minute ago',
            dict(years=1, months=1, weeks=1, days=1, hours=1, minutes=1),
            'day',
        ),
        ('1000 years ago', dict(years=1000), 'years'),
        ('5000 months ago', dict(years=416,months=8), 'months'),
    ]

    fr_params = [
        ("Aujourd'hui", dict(days=0), 'day'),
        ("Hier", dict(days=1), 'day'),
        ("Avant-hier", dict(days=2), 'day'),
        ('Il ya un jour', dict(days=1), 'day'),
        ('Il ya une heure', dict(hours=1), 'day'),
        ('Il ya 2 heures', dict(hours=2), 'day'),
        ('Il ya environ 23 heures', dict(hours=23), 'day'),
        ('1 an 2 mois', dict(years=1, months=2), 'months'),
        ('1 année, 09 mois, 01 semaines', dict(years=1, months=9, weeks=1), 'weeks'),
        ('1 an 11 mois', dict(years=1, months=11), 'months'),
        (
            'Il ya 1 an, 1 mois, 1 semaine, 1 jour, 1 heure et 1 minute',
            dict(years=1, months=1, weeks=1, days=1, hours=1, minutes=1),
            'day',
        ),
    ]

    de_params = [
        ('Heute', dict(days=0), 'day'),
        ('Gestern', dict(days=1), 'day'),
        ('vorgestern', dict(days=2), 'day'),
        ('vor einem Tag', dict(days=1), 'day'),
        ('vor einer Stunden', dict(hours=1), 'day'),
        ('Vor 2 Stunden', dict(hours=2), 'day'),
        ('Vor 2 Stunden', dict(hours=2), 'day'),
        ('vor etwa 23 Stunden', dict(hours=23), 'day'),
        ('1 Jahr 2 Monate', dict(years=1, months=2), 'months'),
        ('1 Jahr, 09 Monate, 01 Wochen', dict(years=1, months=9, weeks=1), 'weeks'),
        ('1 Jahr 11 Monate', dict(years=1, months=11), 'months'),
        ('vor 29h', dict(hours=29), 'day'),
        ('vor 29m', dict(minutes=29), 'day'),
        (
            '1 Jahr, 1 Monat, 1 Woche, 1 Tag, 1 Stunde und 1 Minute',
            dict(years=1, months=1, weeks=1, days=1, hours=1, minutes=1),
            'day',
        ),
    ]

    it_params = [
        ('oggi', dict(days=0), 'day'),
        ('ieri', dict(days=1), 'day'),
        ('2 ore fa', dict(hours=2), 'day'),
        ('circa 23 ore fa', dict(hours=23), 'day'),
        ('1 anno 2 mesi', dict(years=1, months=2), 'months'),
        ('1 anno, 09 mesi, 01 settimane', dict(years=1, months=9, weeks=1), 'weeks'),
        ('1 anno 11 mesi', dict(years=1, months=11), 'months'),
        (
            '1 anno, 1 mese, 1 settimana, 1 giorno, 1 ora e 1 minuto fa',
            dict(years=1, months=1, weeks=1, days=1, hours=1, minutes=1),
            'day',
        ),
    ]

    pt_params = [
        ('ontem', dict(days=1), 'day'),
        ('anteontem', dict(days=2), 'day'),
        ('hoje', dict(days=0), 'day'),
        ('uma hora atrás', dict(hours=1), 'day'),
        ('um dia atrás', dict(days=1), 'day'),
        ('uma semana atrás', dict(weeks=1), 'weeks'),
        ('2 horas atrás', dict(hours=2), 'day'),
        ('cerca de 23 horas atrás', dict(hours=23), 'day'),
        ('1 ano 2 meses', dict(years=1, months=2), 'months'),
        ('1 ano, 09 meses, 01 semanas', dict(years=1, months=9, weeks=1), 'weeks'),
        ('1 ano 11 meses', dict(years=1, months=11), 'months'),
        (
            '1 ano, 1 mês, 1 semana, 1 dia, 1 hora e 1 minuto atrás',
            dict(years=1, months=1, weeks=1, days=1, hours=1, minutes=1),
            'day',
        ),
    ]

    tr_params = [
        ('Dün', dict(days=1), 'day'),
        ('2 saat önce', dict(hours=2), 'day'),
        ('yaklaşık 23 saat önce', dict(hours=23), 'day'),
        ('1 yıl 2 ay', dict(years=1, months=2), 'months'),
        ('1 yıl, 09 ay, 01 hafta', dict(years=1, months=9, weeks=1), 'weeks'),
        ('1 yıl 11 ay', dict(years=1, months=11), 'months'),
        (
            '1 yıl, 1 ay, 1 hafta, 1 gün, 1 saat ve 1 dakika önce',
            dict(years=1, months=1, weeks=1, days=1, hours=1, minutes=1),
            'day',
        ),
    ]

    ru_params = [
        ('сегодня', dict(days=0), 'day'),
        ('вчеравчера', dict(days=1), 'day'),
        ('Вчера в', dict(days=1), 'day'),
        ('вчера', dict(days=1), 'day'),
        ('2 часа назад', dict(hours=2), 'day'),
        ('час назад', dict(hours=1), 'day'),
        ('минуту назад', dict(minutes=1), 'day'),
        ('2 ч. 21 мин. назад', dict(hours=2, minutes=21), 'day'),
        ('около 23 часов назад', dict(hours=23), 'day'),
        ('1 год 2 месяца', dict(years=1, months=2), 'months'),
        ('1 год, 09 месяцев, 01 недель', dict(years=1, months=9, weeks=1), 'weeks'),
        ('1 год 11 месяцев', dict(years=1, months=11), 'months'),
        (
            '1 год, 1 месяц, 1 неделя, 1 день, 1 час и 1 минуту назад',
            dict(years=1, months=1, weeks=1, days=1, hours=1, minutes=1),
            'day',
        ),
    ]

    cs_params = [
        ('Před 2 hodinami', dict(hours=2), 'day'),
        ('před přibližně 23 hodin', dict(hours=23), 'day'),
        ('1 rok 2 měsíce', dict(years=1, months=2), 'months'),
        ('1 rok, 09 měsíců, 01 týdnů', dict(years=1, months=9, weeks=1), 'weeks'),
        ('1 rok 11 měsíců', dict(years=1, months=11), 'months'),
        (
            '1 rok, 1 měsíc, 1 týden, 1 den, 1 hodina a 1 minuta před',
            dict(years=1, months=1, weeks=1, days=1, hours=1, minutes=1),
            'day',
        ),
        ('3 dny', dict(days=3), 'day'),
        ('3 hodiny', dict(hours=3), 'day'),
    ]

    es_params = [
        ('anteayer', dict(days=2), 'day'),
        ('ayer', dict(days=1), 'day'),
        ('hoy', dict(days=0), 'day'),
        ('hace una hora', dict(hours=1), 'day'),
        ('Hace un día', dict(days=1), 'day'),
        ('Hace una semana', dict(weeks=1), 'weeks'),
        ('Hace 2 horas', dict(hours=2), 'day'),
        ('Hace cerca de 23 horas', dict(hours=23), 'day'),
        ('1 año 2 meses', dict(years=1, months=2), 'months'),
        ('1 año, 09 meses, 01 semanas', dict(years=1, months=9, weeks=1), 'weeks'),
        ('1 año 11 meses', dict(years=1, months=11), 'months'),
        (
            'Hace 1 año, 1 mes, 1 semana, 1 día, 1 hora y 1 minuto',
            dict(years=1, months=1, weeks=1, days=1, hours=1, minutes=1),
            'day',
        ),
    ]

    cn_params = [
        ('昨天', dict(days=1), 'day'),
        ('前天', dict(days=2), 'day'),
        ('2小时前', dict(hours=2), 'day'),
        ('约23小时前', dict(hours=23), 'day'),
        ('1年2个月', dict(years=1, months=2), 'months'),
        ('1年09月，01周', dict(years=1, months=9, weeks=1), 'weeks'),
        ('1年11个月', dict(years=1, months=11), 'months'),
        (
            '1年，1月，1周，1天，1小时，1分钟前',
            dict(years=1, months=1, weeks=1, days=1, hours=1, minutes=1),
            'day',
        ),
    ]

    ar_params = [
        ('اليوم', dict(days=0), 'day'),
        ('يوم أمس', dict(days=1), 'day'),
        ('منذ يومين', dict(days=2), 'day'),
        ('منذ 3 أيام', dict(days=3), 'day'),
        ('منذ 21 أيام', dict(days=21), 'day'),
        ('1 عام, 1 شهر, 1 أسبوع, 1 يوم, 1 ساعة, 1 دقيقة',
            dict(years=1, months=1, weeks=1, days=1, hours=1, minutes=1),
            'day',
        )
    ]

<<<<<<< HEAD
    th_params = [
        (u'วันนี้', dict(days=0), 'day'),
        (u'เมื่อวานนี้', dict(days=1), 'day'),
        (u'2 วัน', dict(days=2), 'day'),
        (u'2 ชั่วโมง', dict(hours=2), 'day'),
        (u'23 ชม.', dict(hours=23), 'day'),
        (u'2 สัปดาห์ 3 วัน', dict(weeks=2, days=3), 'day'),
        (u'1 ปี 9 เดือน 1 สัปดาห์', dict(years=1, months=9, weeks=1), 'weeks'),
        (
            u'1 ปี 1 เดือน 1 สัปดาห์ 1 วัน 1 ชั่วโมง 1 นาที',
            dict(years=1, months=1, weeks=1, days=1, hours=1, minutes=1),
            'day',
        ),
    ]

=======
>>>>>>> eda5dcb2
    def setUp(self):
        self.now = datetime.utcnow()
        self.fp = FreshnessDateDataParser(now=self.now)

    def iter_params(self, params):

        for params in params:
            date_string, td_kwargs, _period = params

            date, period = self.fp.parse(date_string)

            td = relativedelta(**td_kwargs)

            def check_equal(first, second):
                msg = "%s != %s\n        for string: '%s'" % (
                    repr(first), repr(second), date_string)
                self.assertEqual(first, second, msg)

            check_equal(self.now - td, date)
            check_equal(period, _period)

    def test_en_dates(self):
        self.iter_params(self.en_params)

    def test_fr_dates(self):
        self.iter_params(self.fr_params)

    def test_de_dates(self):
        self.iter_params(self.de_params)

    def test_it_dates(self):
        self.iter_params(self.it_params)

    def test_pt_dates(self):
        self.iter_params(self.pt_params)

    def test_tr_dates(self):
        self.iter_params(self.tr_params)

    def test_ru_dates(self):
        self.iter_params(self.ru_params)

    def test_cs_dates(self):
        self.iter_params(self.cs_params)

    def test_es_dates(self):
        self.iter_params(self.es_params)

    def test_cn_dates(self):
        self.iter_params(self.cn_params)

    def test_ar_dates(self):
        self.iter_params(self.ar_params)

<<<<<<< HEAD
    def test_th_dates(self):
        self.iter_params(self.th_params)

=======
>>>>>>> eda5dcb2
    def test_insane_dates(self):
        cur_year = self.now.year
        self.assertRaises(ValueError, self.fp.parse, '5000 years ago')
        self.assertRaises(ValueError, self.fp.parse, str(cur_year) + ' years ago')
        self.assertRaises(ValueError, self.fp.parse, str(cur_year*12) + ' months ago')
        
        date, period = self.fp.parse('15th of Aug, 2014 Diane Bennett')
        self.assertEqual(date, None, '"15th of Aug, 2014 Diane Bennett" should not be parsed')

    @parameterized.expand([
        param('несколько секунд назад', timedelta(seconds=45)),
        param('há alguns segundos', timedelta(seconds=45)),
    ])
    def test_inexplicit_dates(self, date_string, boundary):
        date, period = self.fp.parse(date_string)
        self.assertEqual('day', period)
        self.assertLess(date, self.now)
        self.assertLess(self.now - date, boundary)


if __name__ == '__main__':
    unittest.main()<|MERGE_RESOLUTION|>--- conflicted
+++ resolved
@@ -209,7 +209,6 @@
         )
     ]
 
-<<<<<<< HEAD
     th_params = [
         (u'วันนี้', dict(days=0), 'day'),
         (u'เมื่อวานนี้', dict(days=1), 'day'),
@@ -225,8 +224,6 @@
         ),
     ]
 
-=======
->>>>>>> eda5dcb2
     def setUp(self):
         self.now = datetime.utcnow()
         self.fp = FreshnessDateDataParser(now=self.now)
@@ -281,18 +278,15 @@
     def test_ar_dates(self):
         self.iter_params(self.ar_params)
 
-<<<<<<< HEAD
     def test_th_dates(self):
         self.iter_params(self.th_params)
 
-=======
->>>>>>> eda5dcb2
     def test_insane_dates(self):
         cur_year = self.now.year
         self.assertRaises(ValueError, self.fp.parse, '5000 years ago')
         self.assertRaises(ValueError, self.fp.parse, str(cur_year) + ' years ago')
         self.assertRaises(ValueError, self.fp.parse, str(cur_year*12) + ' months ago')
-        
+
         date, period = self.fp.parse('15th of Aug, 2014 Diane Bennett')
         self.assertEqual(date, None, '"15th of Aug, 2014 Diane Bennett" should not be parsed')
 
