--- conflicted
+++ resolved
@@ -263,11 +263,7 @@
         param("2 minuty temu", ago={'minutes': 2}, period='day'),
         param("15 minut temu", ago={'minutes': 15}, period='day'),
     ])
-<<<<<<< HEAD
     def test_relative_past_dates(self, date_string, ago, period):
-        self.given_parser()
-=======
-    def test_relative_dates(self, date_string, ago, period):
         self.given_parser(settings={'NORMALIZE': False})
         self.given_date_string(date_string)
         self.when_date_is_parsed()
@@ -508,7 +504,6 @@
     def test_normalized_relative_dates(self, date_string, ago, period):
         date_string = normalize_unicode(date_string)
         self.given_parser(settings={'NORMALIZE': True})
->>>>>>> 12233778
         self.given_date_string(date_string)
         self.when_date_is_parsed()
         self.then_error_was_not_raised()
