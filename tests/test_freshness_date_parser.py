--- conflicted
+++ resolved
@@ -272,7 +272,6 @@
         param("2 minuty temu", ago={'minutes': 2}, period='day'),
         param("15 minut temu", ago={'minutes': 15}, period='day'),
 
-<<<<<<< HEAD
         # Bulgarian dates
         param('преди 3 дни', ago={'days': 3}, period='day'),
         param('преди час', ago={'hours': 1}, period='day'),
@@ -285,7 +284,6 @@
         param('преди седмица', ago={'weeks': 1}, period='week'),
         param('преди 2 часа', ago={'hours': 2}, period='day'),
         param('преди около 23 часа', ago={'hours': 23}, period='day')
-=======
         # Bangla dates
         # param('গতকাল', ago={'days': 1}, period='day'),
         # param('আজ', ago={'days': 0}, period='day'),
@@ -309,7 +307,6 @@
               ago={'years': 1, 'months': 1, 'weeks': 1, 'days': 1, 'hours': 1, 'minutes': 1},
               period='day'),
         # param('এখন', ago={'seconds': 0}, period='day'),
->>>>>>> 61e4d990
     ])
     def test_relative_past_dates(self, date_string, ago, period):
         self.given_parser(settings={'NORMALIZE': False})
